@import url('https://fonts.googleapis.com/css2?family=Manrope:wght@400;500;600;700;800&family=Sora:wght@600;700&display=swap');

@tailwind base;
@tailwind components;
@tailwind utilities;

@layer base {
  :root {
    color-scheme: dark;
    --motion-duration-fast: 120ms;
    --motion-duration-base: 200ms;
    --motion-duration-slow: 360ms;
    --missions-market-flip-duration: 520ms;
    --motion-ease-enter: cubic-bezier(0.16, 1, 0.3, 1);
    --motion-ease-exit: cubic-bezier(0.7, 0, 0.84, 0);
    --motion-ease-emphasis: cubic-bezier(0.34, 1.56, 0.64, 1);
    --motion-ease-standard: cubic-bezier(0.4, 0, 0.2, 1);
  }

  body {
    @apply min-h-screen min-h-dvh bg-surface text-text font-sans antialiased overflow-x-hidden;
    background-image:
      radial-gradient(circle at top left, rgba(56, 189, 248, 0.08), transparent 55%),
      radial-gradient(circle at 20% 80%, rgba(139, 92, 246, 0.16), transparent 60%),
      linear-gradient(180deg, rgba(15, 23, 42, 0.96), #0f172a 58%, #0b1220);
  }

  #root {
    @apply min-h-screen min-h-dvh;
  }
}

@media (prefers-reduced-motion: reduce) {
  :root {
    --motion-duration-fast: 0ms;
    --motion-duration-base: 0ms;
    --motion-duration-slow: 0ms;
    --missions-market-flip-duration: 0ms;
  }
}

@property --glow-angle {
  syntax: '<angle>';
  inherits: false;
  initial-value: 0deg;
}

@layer utilities {
  .glass-card {
    @apply bg-surface-elevated/80 backdrop-blur-lg border border-white/5 shadow-glow;
  }

  .glow-chip {
    position: relative;
    display: inline-flex;
    --glow-angle: 0deg;
  }

  .glow-chip::before {
    content: '';
    position: absolute;
    inset: -8px;
    border-radius: 9999px;
    background: conic-gradient(
      from var(--glow-angle),
      transparent 0deg 285deg,
      var(--glow-secondary) 310deg,
      var(--glow-primary) 345deg,
      transparent 360deg
    );
    filter: blur(14px);
    opacity: 0.95;
    animation: glow-track 5s linear infinite;
    pointer-events: none;
    transform-origin: center;
    mask: radial-gradient(farthest-side, rgba(255, 255, 255, 0) calc(100% - 14px), rgba(255, 255, 255, 0.9) calc(100% - 6px));
    -webkit-mask: radial-gradient(
      farthest-side,
      rgba(255, 255, 255, 0) calc(100% - 14px),
      rgba(255, 255, 255, 0.9) calc(100% - 6px)
    );
  }
}

.glow-chip > * {
  position: relative;
  z-index: 1;
}

@keyframes glow-track {
  from {
    --glow-angle: 0deg;
  }
  to {
    --glow-angle: 360deg;
  }
}

@keyframes progress-typing-cursor {
  0% {
    transform: translateX(-60%);
    opacity: 0;
  }
  25% {
    opacity: 0.85;
  }
  50% {
    transform: translateX(10%);
    opacity: 0.65;
  }
  75% {
    opacity: 0.85;
  }
  100% {
    transform: translateX(120%);
    opacity: 0;
  }
}

@layer components {
  .progress-fill--typing {
    position: relative;
    overflow: hidden;
  }

  .progress-fill--typing::after {
    content: '';
    position: absolute;
    inset: 0;
    background: linear-gradient(
      90deg,
      rgba(255, 255, 255, 0) 0%,
      rgba(255, 255, 255, 0.55) 40%,
      rgba(255, 255, 255, 0) 80%
    );
    transform: translateX(-60%);
    animation: progress-typing-cursor 1.8s ease-in-out infinite;
    pointer-events: none;
    mix-blend-mode: screen;
    opacity: 0;
  }

  .emotion-grid--weekcols {
    --emotion-cell-size: var(--cell-size, var(--cell, 12px));
    --emotion-cell-gap: var(--cell-gap, 6px);
    display: inline-grid;
    grid-auto-flow: column;
    grid-auto-columns: var(--emotion-cell-size);
    justify-content: center;
    align-content: flex-start;
    gap: var(--emotion-cell-gap);
    padding: clamp(10px, 3.75vw, 17.5px) clamp(15px, 5vw, 25px);
    border-radius: 35px;
    background: linear-gradient(145deg, rgba(15, 33, 66, 0.65), rgba(16, 23, 45, 0.35));
    transition: padding 0.2s ease;
    width: var(--grid-width, auto);
    margin-inline: auto;
  }

  .emotion-col {
    display: grid;
    grid-template-rows: repeat(7, var(--emotion-cell-size));
    gap: var(--emotion-cell-gap);
  }

  .emotion-cell {
    position: relative;
    width: var(--emotion-cell-size);
    height: var(--emotion-cell-size);
    border: none;
    padding: 0;
    border-radius: clamp(3px, calc(var(--emotion-cell-size) * 0.35), 6px);
    box-shadow: inset 0 0 0 1px rgba(255, 255, 255, 0.06);
    cursor: pointer;
    background: transparent;
    appearance: none;
    -webkit-tap-highlight-color: transparent;
  }

  .emotion-cell:focus-visible {
    outline: 2px solid rgba(255, 255, 255, 0.6);
    outline-offset: 2px;
  }

  .emotion-cell::after {
    content: attr(data-tooltip);
    position: absolute;
    left: 50%;
    bottom: calc(100% + 6px);
    transform: translate(-50%, 0) scale(0.95);
    transform-origin: bottom center;
    white-space: nowrap;
    background: rgba(10, 22, 48, 0.95);
    color: #fff;
    font-size: 10px;
    font-weight: 500;
    letter-spacing: 0.01em;
    padding: 6px 8px;
    border-radius: 6px;
    box-shadow: 0 8px 16px rgba(5, 12, 28, 0.45);
    opacity: 0;
    pointer-events: none;
    transition: opacity 0.15s ease, transform 0.15s ease;
    z-index: 10;
  }

  .emotion-cell::before {
    content: '';
    position: absolute;
    left: 50%;
    bottom: 100%;
    transform: translate(-50%, 4px) scale(0.95);
    width: 10px;
    height: 10px;
    background: rgba(10, 22, 48, 0.95);
    border-radius: 2px;
    opacity: 0;
    pointer-events: none;
    transition: opacity 0.15s ease, transform 0.15s ease;
    z-index: 9;
    clip-path: polygon(50% 100%, 0 0, 100% 0);
  }

  .emotion-cell:hover::after,
  .emotion-cell:hover::before,
  .emotion-cell:focus-visible::after,
  .emotion-cell:focus-visible::before,
  .emotion-cell[data-active='true']::after,
  .emotion-cell[data-active='true']::before {
    opacity: 1;
    transform: translate(-50%, -2px) scale(1);
  }

  @media (max-width: 420px) {
    .emotion-grid--weekcols {
      border-radius: 16px;
    }
  }

  .emotion-highlight-dot {
    position: relative;
    overflow: hidden;
    isolation: isolate;
    box-shadow:
      inset 0 0 0 1px rgba(255, 255, 255, 0.18),
      inset 0 -12px 24px rgba(8, 20, 40, 0.4),
      0 18px 34px rgba(6, 14, 28, 0.45);
    transform-origin: center;
    will-change: transform, box-shadow;
    animation: emotion-highlight-glow 4.8s ease-in-out infinite;
  }

  .emotion-highlight-dot::before,
  .emotion-highlight-dot::after {
    content: '';
    position: absolute;
    inset: 0;
    border-radius: inherit;
    z-index: 0;
  }

  .emotion-highlight-dot::before {
    inset: 8%;
    background:
      radial-gradient(circle at 28% 30%, rgb(var(--highlight-rgb, 46 204 113) / 0.95) 0%, transparent 62%),
      radial-gradient(circle at 72% 70%, rgb(var(--highlight-rgb, 46 204 113) / 0.8) 0%, transparent 64%),
      radial-gradient(circle at 50% 45%, rgba(255, 255, 255, 0.22) 0%, rgba(255, 255, 255, 0) 70%);
    mix-blend-mode: screen;
    filter: saturate(1.1);
    animation: emotion-liquid-drift 7s ease-in-out infinite;
  }

  .emotion-highlight-dot::after {
    background:
      radial-gradient(circle at 20% 80%, rgb(var(--highlight-rgb, 46 204 113) / 0.45) 0%, transparent 60%),
      radial-gradient(circle at 80% 20%, rgba(255, 255, 255, 0.25) 0%, rgba(255, 255, 255, 0) 70%);
    mix-blend-mode: soft-light;
    animation: emotion-liquid-shift 5.2s ease-in-out infinite;
  }

  .emotion-highlight-dot > * {
    position: relative;
    z-index: 1;
  }
}

.missions-board {
  position: relative;
  display: flex;
  flex-direction: column;
  gap: 1.5rem;
}

@media (max-width: 640px) {
  .missions-board {
    gap: 1.1rem;
  }
}

.missions-board__background {
  position: absolute;
  inset: 0;
  background: none;
}

.missions-board__content {
  position: relative;
  z-index: 1;
  display: flex;
  flex-direction: column;
  gap: 1.5rem;
}

.missions-board__panel {
  display: flex;
  flex-direction: column;
  gap: 1.5rem;
}

.missions-board__panel[hidden] {
  display: none;
}

@media (max-width: 640px) {
  .missions-board__panel {
    gap: 1.2rem;
  }
}

.missions-view-toggle {
  display: flex;
  flex-wrap: nowrap;
  align-items: stretch;
  justify-content: center;
  gap: 0.75rem;
  width: 100%;
  max-width: 420px;
  margin: 0 auto;
}

.missions-view-toggle__chip {
  flex: 1 1 0;
  min-width: 0;
  border-radius: 9999px;
  border: 1px solid rgba(148, 163, 184, 0.38);
  background: rgba(30, 41, 59, 0.65);
  padding: clamp(0.4rem, 2.2vw, 0.55rem) clamp(0.75rem, 4vw, 1.15rem);
  font-size: clamp(0.65rem, 2.4vw, 0.75rem);
  font-weight: 600;
  letter-spacing: clamp(0.18em, 1vw, 0.22em);
  text-transform: uppercase;
  color: rgba(226, 232, 240, 0.8);
  text-align: center;
  white-space: nowrap;
  transition:
    background var(--motion-duration-base) var(--motion-ease-enter),
    border-color var(--motion-duration-base) var(--motion-ease-enter),
    color var(--motion-duration-base) var(--motion-ease-enter),
    transform var(--motion-duration-base) var(--motion-ease-enter);
}

@media (max-width: 480px) {
  .missions-view-toggle {
    gap: 0.5rem;
  }

  .missions-view-toggle__chip {
    letter-spacing: clamp(0.14em, 0.8vw, 0.2em);
  }
}

.missions-view-toggle__chip:hover,
.missions-view-toggle__chip:focus-visible {
  border-color: rgba(148, 163, 184, 0.65);
  color: rgba(226, 232, 240, 0.95);
  transform: translateY(-1px);
}

.missions-view-toggle__chip:focus-visible {
  outline: none;
  box-shadow: 0 0 0 3px rgba(59, 130, 246, 0.35);
}

.missions-view-toggle__chip--active {
  border-color: rgba(14, 165, 233, 0.6);
  background: linear-gradient(135deg, rgba(14, 165, 233, 0.28), rgba(59, 130, 246, 0.22));
  color: rgba(224, 242, 254, 0.95);
}

.missions-bg-petals {
  position: absolute;
  inset: 0;
  pointer-events: none;
  z-index: 0;
}

.missions-bg-petal {
  position: absolute;
  width: clamp(36px, 11vw, 68px);
  height: clamp(36px, 11vw, 68px);
  background: radial-gradient(circle at 30% 30%, rgba(255, 192, 203, 0.65), rgba(147, 51, 234, 0.1));
  border-radius: 45% 55% 40% 60%;
  filter: blur(0.2px);
  opacity: 0.55;
  animation: missionsPetalFloat 18s ease-in-out infinite, missionsPetalDrift 22s ease-in-out infinite;
  transform-origin: center;
}

.missions-card {
  position: relative;
  overflow: hidden;
  border-radius: 1.25rem;
  border: 1px solid rgba(148, 163, 184, 0.14);
  backdrop-filter: blur(18px);
  background: linear-gradient(140deg, rgba(30, 41, 59, 0.9), rgba(15, 23, 42, 0.82));
  isolation: isolate;
}

.missions-card.missions-active-card {
  background: #0f172a;
  backdrop-filter: none;
  -webkit-backdrop-filter: none;
}

.missions-card.missions-active-card::before,
.missions-card.missions-active-card::after {
  content: none;
}

.missions-card::before {
  content: '';
  position: absolute;
  inset: 0;
  background-image: var(--missions-card-art);
  background-size: cover;
  background-repeat: no-repeat;
  background-position: center;
  opacity: var(--missions-card-art-opacity, 0.6);
  pointer-events: none;
  z-index: 0;
  transition: opacity 200ms ease;
}

@media (max-width: 640px) {
  .missions-card::before {
    background-size: contain;
  }
}

.missions-card::after {
  content: '';
  position: absolute;
  inset: -20% -40%;
  background: radial-gradient(circle at 50% 10%, rgba(147, 197, 253, 0.18), transparent 60%);
  opacity: 0.65;
  pointer-events: none;
  z-index: 1;
  animation: missionsHaloPulse 12s ease-in-out infinite;
}

.missions-card__body {
  gap: 1.25rem;
}

.missions-card__body--boss {
  gap: 1rem;
}

.missions-card__body--slot {
  gap: 0.75rem;
}

.missions-card__body--slot-collapsed {
  gap: 0.65rem;
}

.missions-card__body--market {
  gap: 1rem;
}

@media (max-width: 640px) {
  .missions-card__body {
    padding: 1rem;
    gap: 0.85rem;
  }

  .missions-card__body--slot {
    gap: 0.65rem;
  }

  .missions-card__body--boss {
    gap: 0.75rem;
  }
}

.missions-card__subtitle {
  display: -webkit-box;
  -webkit-line-clamp: 2;
  -webkit-box-orient: vertical;
  overflow: hidden;
  text-overflow: ellipsis;
  color: rgba(148, 163, 184, 0.9);
}

.missions-active-card {
  display: flex;
  flex-direction: column;
  gap: 1rem;
  min-height: 100%;
}

.missions-active-card--collapsed {
  gap: 0.75rem;
}

.missions-active-card__header-row {
  display: flex;
  align-items: flex-start;
  justify-content: space-between;
  gap: 0.75rem;
}

.missions-active-card__header-button {
  background: none;
  border: none;
  padding: 0;
  margin: 0;
  width: 100%;
  text-align: left;
  display: flex;
  flex-direction: column;
  gap: 0.75rem;
  color: inherit;
  cursor: pointer;
}

.missions-active-card__header-button:focus-visible {
  outline: 2px solid rgba(148, 163, 184, 0.55);
  outline-offset: 2px;
}

.missions-active-card__header-button .missions-active-card__toggle {
  display: inline-flex;
  align-items: center;
  justify-content: center;
  padding: 0.35rem 0.75rem;
  border-radius: 9999px;
  border: 1px solid rgba(148, 163, 184, 0.35);
  background: rgba(148, 163, 184, 0.12);
  color: rgba(226, 232, 240, 0.85);
  transition: background-color var(--motion-duration-fast) var(--motion-ease-enter),
    border-color var(--motion-duration-fast) var(--motion-ease-enter),
    color var(--motion-duration-fast) var(--motion-ease-enter);
}

.missions-active-card__header-button:hover .missions-active-card__toggle,
.missions-active-card__header-button:focus-visible .missions-active-card__toggle {
  background: rgba(148, 163, 184, 0.2);
  color: rgba(241, 245, 249, 0.95);
}

.missions-active-card__toggle-icon {
  width: 1rem;
  height: 1rem;
  transform-origin: center;
  transition: transform var(--motion-duration-fast) var(--motion-ease-enter);
}

.missions-active-card__toggle-icon--expanded {
  transform: rotate(180deg);
}

.missions-active-card__header {
  display: flex;
  flex-direction: column;
  gap: 0.75rem;
}

.missions-active-card__primary {
  display: grid;
  gap: 0.4rem;
  min-width: 0;
}

.missions-active-card__hero {
  font-size: 0.95rem;
  font-weight: 600;
  color: rgba(226, 232, 240, 0.94);
  display: -webkit-box;
  -webkit-line-clamp: 2;
  -webkit-box-orient: vertical;
  overflow: hidden;
  text-overflow: ellipsis;
}

.missions-active-card__progress {
  display: grid;
  gap: 0.65rem;
}

.missions-active-card__summary {
  display: flex;
  align-items: center;
  justify-content: space-between;
  gap: 0.5rem;
  padding-top: 0.4rem;
  border-top: 1px solid rgba(148, 163, 184, 0.18);
}

.missions-active-card__summary-label {
  font-size: 0.68rem;
  text-transform: uppercase;
  letter-spacing: 0.2em;
  color: rgba(148, 163, 184, 0.75);
  font-weight: 700;
}

.missions-active-card__details {
  display: grid;
  gap: 0.85rem;
  align-items: start;
}

@media (min-width: 768px) {
  .missions-active-card__details {
    grid-template-columns: minmax(0, 1.7fr) minmax(0, 1fr);
  }
}

.missions-petals-mini {
  display: inline-flex;
  gap: 0.25rem;
}

.missions-petals-mini--highlight {
  animation: missionsPetalsMiniPulse var(--motion-duration-base) var(--motion-ease-emphasis);
}

.missions-petals-mini--highlight .missions-petals-mini__dot--alive {
  transform: scale(1.25);
  box-shadow: 0 0 10px rgba(236, 72, 153, 0.55);
}

.missions-petals-mini__dot {
  width: 0.55rem;
  height: 0.55rem;
  border-radius: 9999px;
  border: 1px solid rgba(148, 163, 184, 0.5);
  background: rgba(30, 41, 59, 0.7);
  transition:
    transform var(--motion-duration-base) var(--motion-ease-enter),
    box-shadow var(--motion-duration-base) var(--motion-ease-enter);
}

.missions-petals-mini__dot--alive {
  border-color: rgba(244, 114, 182, 0.8);
  background: radial-gradient(circle at 30% 30%, rgba(236, 72, 153, 0.8), rgba(244, 114, 182, 0.28));
  box-shadow: 0 0 6px rgba(236, 72, 153, 0.4);
  transform: scale(1);
}

.missions-heartbeat-indicator {
  --missions-heartbeat-fill-start: rgba(248, 113, 113, 0.9);
  --missions-heartbeat-fill-end: rgba(220, 38, 38, 0.85);
  --missions-heartbeat-stroke: rgba(15, 23, 42, 0.9);
  display: inline-flex;
  align-items: center;
  gap: 0.35rem;
  font-size: 0.65rem;
  font-weight: 600;
  letter-spacing: 0.12em;
  text-transform: uppercase;
  transition: transform var(--motion-duration-base) var(--motion-ease-enter);
}

.missions-heartbeat-indicator__dot {
  width: 0.62rem;
  height: 0.56rem;
  display: inline-flex;
  align-items: center;
  justify-content: center;
  transform-origin: center;
  transition: transform var(--motion-duration-base) var(--motion-ease-enter);
}

.missions-heartbeat-indicator__icon {
  display: block;
  width: 100%;
  height: 100%;
  filter: drop-shadow(0 0 0 2px var(--missions-heartbeat-stroke));
}

.missions-heartbeat-indicator--pending {
  color: rgba(248, 113, 113, 0.9);
}

.missions-heartbeat-indicator--done {
  color: rgba(74, 222, 128, 0.9);
  --missions-heartbeat-fill-start: rgba(52, 211, 153, 0.9);
  --missions-heartbeat-fill-end: rgba(22, 163, 74, 0.85);
}

.missions-heartbeat-indicator--pulse {
  animation: missionsHeartbeatBadge var(--motion-duration-slow) var(--motion-ease-emphasis);
}

.missions-heartbeat-indicator--pulse .missions-heartbeat-indicator__dot {
  animation: missionsHeartbeatDot var(--motion-duration-slow) var(--motion-ease-emphasis);
}

.missions-active-card__footer {
  display: flex;
  flex-direction: column;
  gap: 0.75rem;
  margin-top: auto;
}

.missions-active-card__rail {
  display: flex;
  flex-direction: column;
  gap: 0.75rem;
}

.missions-active-card__meta {
  display: flex;
  flex-wrap: wrap;
  gap: 0.75rem;
  align-items: center;
  justify-content: flex-start;
}

.missions-active-card__cta {
  display: flex;
  width: 100%;
}

.missions-active-card__cta-btn {
  flex: 1;
  border-radius: 9999px;
  padding: 0.55rem 1.1rem;
  font-size: 0.7rem;
  font-weight: 700;
  letter-spacing: 0.22em;
  text-transform: uppercase;
  transition:
    transform var(--motion-duration-base) var(--motion-ease-enter),
    filter var(--motion-duration-fast) var(--motion-ease-enter),
    box-shadow var(--motion-duration-base) var(--motion-ease-standard);
}

.missions-active-card__cta-btn--primary {
  border: 1px solid rgba(96, 165, 250, 0.5);
  background: linear-gradient(135deg, rgba(14, 165, 233, 0.22), rgba(59, 130, 246, 0.28));
  color: rgba(224, 242, 254, 0.96);
}

.missions-active-card__cta-btn--heartbeat {
  position: relative;
  box-shadow: 0 0 0 0 rgba(236, 72, 153, 0.35);
}

.missions-active-card__cta-btn--neutral {
  border: 1px solid rgba(148, 163, 184, 0.35);
  background: rgba(148, 163, 184, 0.16);
  color: rgba(226, 232, 240, 0.85);
}

.missions-active-card__cta-btn:hover:not(:disabled) {
  transform: translateY(-1px);
  filter: brightness(1.05);
}

.missions-active-card__cta-btn[data-highlight='true'] {
  animation: missionsHeartbeatTap var(--motion-duration-slow) var(--motion-ease-emphasis);
}

.missions-active-card__cta-btn--heartbeat::after {
  content: '';
  position: absolute;
  inset: -18%;
  border-radius: 9999px;
  border: 1px solid rgba(236, 72, 153, 0.45);
  opacity: 0;
  pointer-events: none;
  transform: scale(0.8);
  transition: opacity var(--motion-duration-fast) var(--motion-ease-enter),
    transform var(--motion-duration-slow) var(--motion-ease-enter);
}

.missions-active-card__cta-btn--heartbeat[data-highlight='true']::after {
  opacity: 1;
  transform: scale(1.05);
}

.missions-active-card__cta-btn--disabled,
.missions-active-card__cta-btn:disabled {
  cursor: not-allowed;
  opacity: 0.6;
}

.missions-toast {
  margin-top: 0.75rem;
  animation: missionsToastSlide var(--motion-duration-slow) var(--motion-ease-enter);
}

.missions-toast--heartbeat {
  border-color: rgba(236, 72, 153, 0.35);
  box-shadow: 0 12px 24px rgba(236, 72, 153, 0.18);
}

.missions-active-card__chips {
  display: flex;
  flex-wrap: wrap;
  gap: 0.4rem;
}

.missions-active-card__objective {
  display: grid;
  gap: 0.3rem;
  font-size: 0.85rem;
  color: rgba(226, 232, 240, 0.88);
}

.missions-active-card__countdown {
  font-size: 0.72rem;
  color: rgba(148, 163, 184, 0.85);
}

.missions-active-card__section-label {
  font-size: 0.68rem;
  text-transform: uppercase;
  letter-spacing: 0.22em;
  color: rgba(148, 163, 184, 0.82);
  font-weight: 700;
}

.missions-active-card__reward {
  display: grid;
  gap: 0.35rem;
}

.missions-active-card__reward-pill {
  border-radius: 0.85rem;
  border: 1px solid rgba(250, 204, 21, 0.32);
  background: rgba(250, 204, 21, 0.12);
  padding: 0.6rem 0.85rem;
  font-size: 0.85rem;
  color: rgba(255, 237, 213, 0.95);
}

.missions-active-card__secondary-actions {
  display: flex;
  flex-wrap: wrap;
  gap: 0.5rem;
}

@media (min-width: 1024px) {
  .missions-active-card__footer {
    flex-direction: row;
    align-items: flex-end;
    gap: 1rem;
  }

  .missions-active-card__rail {
    flex: 1;
  }

  .missions-active-card__cta {
    max-width: 14rem;
  }
}

.missions-slot-stack {
  position: relative;
  display: flex;
  flex-direction: column;
  gap: clamp(0.85rem, 3vw, 1.25rem);
  max-height: clamp(360px, calc(100dvh - 140px), 540px);
  padding: 0;
  overflow: hidden;
  border-radius: 1.25rem;
  background: transparent;
}

.missions-slot-stack::before,
.missions-slot-stack::after {
  content: '';
  position: absolute;
  left: 0;
  right: 0;
  height: clamp(1.25rem, 5vw, 2.25rem);
  pointer-events: none;
  z-index: 5;
  transition: opacity var(--motion-duration-base) var(--motion-ease-enter);
  opacity: 0;
}

.missions-slot-stack::before {
  top: 0;
  background: linear-gradient(180deg, rgba(15, 23, 42, 0.85), rgba(15, 23, 42, 0));
}

.missions-slot-stack::after {
  bottom: 0;
  background: linear-gradient(0deg, rgba(15, 23, 42, 0.85), rgba(15, 23, 42, 0));
}

.missions-slot-stack[data-has-prev='true']::before {
  opacity: 1;
}

.missions-slot-stack[data-has-next='true']::after {
  opacity: 1;
}

.missions-slot-stack[data-active='false'] {
  max-height: none;
  overflow: visible;
}

.missions-slot-stack[data-active='false'] .missions-slot-stack__controls {
  display: none;
}

.missions-slot-stack[data-active='false'] .missions-slot-stack__panel--boss {
  display: none;
}

.missions-slot-stack__inner {
  display: flex;
  flex-direction: column;
  gap: clamp(0.85rem, 3vw, 1.25rem);
  transition: transform var(--motion-duration-slow) var(--motion-ease-enter);
}

.missions-slot-stack__panel {
  position: relative;
  flex: 0 0 auto;
  display: flex;
  align-items: stretch;
  justify-content: center;
  scroll-snap-align: start;
  scroll-snap-stop: always;
  min-height: clamp(340px, 108vw, 500px);
  padding-inline: clamp(0.25rem, 1.5vw, 0.75rem);
}

.missions-slot-stack__panel > * {
  flex: 1 1 auto;
}

.missions-slot-stack__panel--boss {
  padding-top: clamp(0.75rem, 2.5vw, 1.35rem);
}

.missions-slot-stack__controls {
  display: flex;
  align-items: center;
  justify-content: center;
  gap: clamp(0.65rem, 2.4vw, 0.95rem);
  padding-bottom: clamp(0.35rem, 2vw, 0.75rem);
}

.missions-slot-stack__control {
  width: clamp(1.9rem, 6vw, 2.2rem);
  height: clamp(1.9rem, 6vw, 2.2rem);
  display: inline-flex;
  align-items: center;
  justify-content: center;
  border-radius: 9999px;
  border: 1px solid rgba(148, 163, 184, 0.35);
  background: rgba(15, 23, 42, 0.72);
  color: rgba(224, 242, 254, 0.9);
  font-weight: 600;
  transition:
    background var(--motion-duration-base) var(--motion-ease-enter),
    border-color var(--motion-duration-base) var(--motion-ease-enter),
    color var(--motion-duration-base) var(--motion-ease-enter),
    transform var(--motion-duration-fast) var(--motion-ease-enter);
}

.missions-slot-stack__control:not(:disabled):hover,
.missions-slot-stack__control:not(:disabled):focus-visible {
  border-color: rgba(96, 165, 250, 0.55);
  background: rgba(30, 41, 59, 0.95);
  color: rgba(248, 250, 252, 0.95);
  transform: translateY(-1px);
  outline: none;
}

.missions-slot-stack__control:disabled {
  opacity: 0.35;
  cursor: not-allowed;
}

.missions-slot-stack__counter {
  font-size: clamp(0.72rem, 2.2vw, 0.82rem);
  font-weight: 600;
  letter-spacing: 0.08em;
  color: rgba(226, 232, 240, 0.8);
}

@media (min-width: 768px) {
  .missions-slot-stack {
    max-height: none;
  }

  .missions-slot-stack[data-active='true'] {
    max-height: clamp(360px, 70vh, 560px);
  }

  .missions-slot-stack__panel {
    min-height: clamp(340px, 60vh, 520px);
  }
}

.missions-boss-copy {
  font-size: 0.9rem;
  color: rgba(226, 232, 240, 0.88);
  display: -webkit-box;
  -webkit-line-clamp: 2;
  -webkit-box-orient: vertical;
  overflow: hidden;
  text-overflow: ellipsis;
}

.missions-market-view {
  display: flex;
  flex-direction: column;
  gap: 1.25rem;
  padding-bottom: calc(64px + env(safe-area-inset-bottom, 0px));
}

.missions-market-view__intro {
  display: grid;
  gap: 0.4rem;
  padding: 0 0.25rem;
}

.missions-market-view__title {
  font-size: 1rem;
  font-weight: 600;
  letter-spacing: 0.08em;
  color: rgba(226, 232, 240, 0.95);
  text-transform: uppercase;
}

.missions-market-view__subtitle {
  font-size: 0.85rem;
  color: rgba(148, 163, 184, 0.88);
}

.missions-market-carousel {
  @apply flex flex-col gap-5;
  touch-action: pan-y pan-x;
}

.missions-market-carousel__controls {
  @apply flex flex-wrap items-center justify-between gap-3;
}

.missions-market-carousel__hint {
  @apply text-[0.75rem] uppercase tracking-[0.12em] text-slate-400/85;
}

.missions-market-carousel__buttons {
  @apply inline-flex gap-2;
}

.missions-market-carousel__button {
  @apply inline-flex h-10 w-10 items-center justify-center rounded-full border border-slate-400/35 bg-slate-900/70 text-base font-semibold text-slate-100/90 transition-all duration-200 ease-out;
}

.missions-market-carousel__button:hover:not(:disabled),
.missions-market-carousel__button:focus-visible:not(:disabled) {
  @apply -translate-y-0.5 border-sky-500/60 bg-indigo-900/70 text-sky-100;
}

.missions-market-carousel__button:disabled {
  @apply cursor-not-allowed opacity-45;
}

.missions-market-carousel__button:focus-visible {
  @apply outline-none ring-2 ring-sky-400/60 ring-offset-0;
}

.missions-market-carousel__track {
  --market-carousel-safe-start: max(1rem, env(safe-area-inset-left));
  --market-carousel-safe-end: max(1rem, env(safe-area-inset-right));
  --market-carousel-item-width: clamp(82vw, 84vw, 88vw);
  --market-carousel-gap: clamp(0.5rem, 2vw, 0.75rem);
  --market-carousel-fade-width: clamp(16px, 6vw, 24px);
  --market-carousel-shell-top: var(--missions-shell-topbar-height, 56px);
  --market-carousel-shell-bottom: var(--missions-shell-bottomnav-height, 72px);
  --market-carousel-available-height: min(
    clamp(70dvh, 73dvh, 76dvh),
    calc(100dvh - var(--market-carousel-shell-top) - var(--market-carousel-shell-bottom) - 24px)
  );
  --market-carousel-track-padding-block: clamp(0.75rem, 2.2vw, 1rem);
  --market-carousel-center-padding: calc((100vw - var(--market-carousel-item-width)) / 2);
  --market-carousel-padding-start: max(var(--market-carousel-safe-start), var(--market-carousel-center-padding));
  --market-carousel-padding-end: max(var(--market-carousel-safe-end), var(--market-carousel-center-padding));
  position: relative;
  display: flex;
  width: 100%;
  align-items: stretch;
  gap: var(--market-carousel-gap);
  padding-block: var(--market-carousel-track-padding-block);
  padding-inline: var(--market-carousel-padding-start) var(--market-carousel-padding-end);
  min-height: var(--market-carousel-available-height);
  touch-action: pan-y pan-x;
  cursor: grab;
  overflow-x: auto;
  overflow-y: visible;
  scroll-snap-type: x mandatory;
  scroll-padding-inline: var(--market-carousel-padding-start) var(--market-carousel-padding-end);
  overscroll-behavior-x: contain;
  -webkit-overflow-scrolling: touch;
  scrollbar-width: none;
  mask-image: linear-gradient(
    90deg,
    rgba(0, 0, 0, 0) 0%,
    rgba(0, 0, 0, 1) var(--market-carousel-fade-width),
    rgba(0, 0, 0, 1) calc(100% - var(--market-carousel-fade-width)),
    rgba(0, 0, 0, 0) 100%
  );
  -webkit-mask-image: linear-gradient(
    90deg,
    rgba(0, 0, 0, 0) 0%,
    rgba(0, 0, 0, 1) var(--market-carousel-fade-width),
    rgba(0, 0, 0, 1) calc(100% - var(--market-carousel-fade-width)),
    rgba(0, 0, 0, 0) 100%
  );
}

.missions-market-carousel__track:active {
  cursor: grabbing;
}

@media (min-width: 640px) {
  .missions-market-carousel__track {
    --market-carousel-track-padding-block: 1.25rem;
  }
}

@media (min-width: 768px) {
  .missions-market-carousel__track {
    --market-carousel-item-width: clamp(260px, 28vw, 360px);
    --market-carousel-center-padding: max(
      var(--market-carousel-safe-start),
      calc((100% - var(--market-carousel-item-width)) / 2)
    );
  }
}

.missions-market-carousel__track::-webkit-scrollbar {
  display: none;
}

.missions-market-carousel__item {
  position: relative;
  display: flex;
  flex: 0 0 auto;
  justify-content: center;
  width: var(--market-carousel-item-width);
  max-width: 100%;
  flex-basis: var(--market-carousel-item-width);
  scroll-snap-align: center;
  scroll-snap-stop: always;
  transition: opacity var(--motion-duration-base) var(--motion-ease-enter);
}

.missions-market-carousel__item[data-active='false'] {
  @apply opacity-70 saturate-[0.85];
}

.missions-market-carousel__item[data-active='true'] {
  @apply opacity-100 saturate-100;
}


[data-reduced-motion='true'] .missions-market-carousel__track {
  scroll-behavior: auto;
}

[data-reduced-motion='true'] .missions-market-carousel__item {
  transition: none;
}

.missions-market-carousel__status {
  display: flex;
  align-items: center;
  justify-content: space-between;
  border-radius: 0.9rem;
  border: 1px solid rgba(148, 163, 184, 0.2);
  background: rgba(15, 23, 42, 0.55);
  padding: 0.6rem 0.85rem;
  font-size: 0.75rem;
  letter-spacing: 0.14em;
  text-transform: uppercase;
  color: rgba(226, 232, 240, 0.82);
}

.missions-market-carousel__status-slot {
  display: inline-flex;
  align-items: center;
  gap: 0.35rem;
  font-weight: 600;
  color: rgba(224, 242, 254, 0.9);
}

.missions-market-carousel__status-count {
  font-weight: 600;
  color: rgba(148, 163, 184, 0.9);
}

.missions-market-carousel__empty {
  border-radius: 1rem;
  border: 1px dashed rgba(148, 163, 184, 0.3);
  background: rgba(15, 23, 42, 0.6);
  padding: 2.5rem 1.75rem;
  text-align: center;
  display: grid;
  gap: 0.65rem;
}

.missions-market-carousel__empty-title {
  font-size: 0.9rem;
  font-weight: 600;
  letter-spacing: 0.2em;
  text-transform: uppercase;
  color: rgba(226, 232, 240, 0.95);
}

.missions-market-carousel__empty-copy {
  font-size: 0.8rem;
  color: rgba(148, 163, 184, 0.85);
}

.missions-active-carousel {
  display: flex;
  flex-direction: column;
  gap: 1.25rem;
}

.missions-active-carousel__controls {
  display: flex;
  flex-wrap: wrap;
  align-items: center;
  justify-content: space-between;
  gap: 0.75rem;
}

.missions-active-carousel__hint {
  font-size: 0.75rem;
  letter-spacing: 0.12em;
  text-transform: uppercase;
  color: rgba(148, 163, 184, 0.85);
}

.missions-active-carousel__buttons {
  display: inline-flex;
  gap: 0.5rem;
}

.missions-active-carousel__button {
  width: 2.5rem;
  height: 2.5rem;
  border-radius: 9999px;
  border: 1px solid rgba(148, 163, 184, 0.35);
  background: rgba(15, 23, 42, 0.72);
  color: rgba(226, 232, 240, 0.9);
  display: inline-flex;
  align-items: center;
  justify-content: center;
  font-size: 1rem;
  font-weight: 600;
  transition:
    transform var(--motion-duration-base) var(--motion-ease-enter),
    border-color var(--motion-duration-base) var(--motion-ease-enter),
    background var(--motion-duration-base) var(--motion-ease-enter),
    color var(--motion-duration-base) var(--motion-ease-enter);
}

.missions-active-carousel__button:hover:not(:disabled),
.missions-active-carousel__button:focus-visible:not(:disabled) {
  border-color: rgba(59, 130, 246, 0.6);
  background: rgba(30, 58, 138, 0.65);
  color: rgba(224, 242, 254, 0.95);
  transform: translateY(-2px);
}

.missions-active-carousel__button:disabled {
  opacity: 0.45;
  cursor: not-allowed;
}

.missions-active-carousel__button:focus-visible {
  outline: none;
  box-shadow: 0 0 0 3px rgba(59, 130, 246, 0.35);
}


.missions-active-carousel__track {
  --missions-active-carousel-default-height: clamp(
    576px,
    calc((100dvh - 160px) * 1.8),
    864px
  );
  @apply relative flex w-full items-center justify-center overflow-hidden py-4 sm:py-6;
  min-height: var(
    --missions-active-carousel-height,
    var(--missions-active-carousel-default-height)
  );
}

.missions-active-carousel__item {
  @apply absolute left-1/2 top-1/2 flex w-full max-w-xs cursor-pointer justify-center transition duration-500 ease-out md:max-w-sm;
}

.missions-active-carousel__item[data-active='false'] {
  @apply opacity-70 saturate-[0.85];
}

.missions-active-carousel__item[data-active='true'] {
  @apply opacity-100 saturate-100;
}

@media (max-width: 480px) {
  .missions-active-carousel__track {
    --missions-active-carousel-default-height: clamp(
      540px,
      calc((100dvh - 140px) * 1.8),
      756px
    );
  }
}

[data-reduced-motion='true'] .missions-active-carousel__track {
  @apply relative flex min-h-0 items-stretch gap-5 overflow-x-auto px-4 py-5;
  scroll-snap-type: x mandatory;
  scrollbar-width: thin;
}

[data-reduced-motion='true'] .missions-active-carousel__track::-webkit-scrollbar {
  height: 6px;
}

[data-reduced-motion='true'] .missions-active-carousel__track::-webkit-scrollbar-thumb {
  @apply rounded-full bg-slate-400/35;
}

[data-reduced-motion='true'] .missions-active-carousel__item {
  @apply static flex-none snap-center transition-none;
  width: clamp(240px, 68vw, 320px);
  transform: none !important;
  opacity: 1 !important;
}

[data-reduced-motion='true'] .missions-active-carousel__item {
  transition: opacity var(--motion-duration-base) var(--motion-ease-enter);
}

.missions-active-carousel__card {
  width: 100%;
  pointer-events: none;
}

.missions-active-carousel__item[data-active='true'] .missions-active-carousel__card {
  pointer-events: auto;
}

[data-reduced-motion='true'] .missions-active-carousel__item {
  transition: opacity var(--motion-duration-base) var(--motion-ease-enter);
}

.missions-active-carousel__status {
  display: flex;
  align-items: center;
  justify-content: space-between;
  border-radius: 0.9rem;
  border: 1px solid rgba(148, 163, 184, 0.2);
  background: rgba(15, 23, 42, 0.55);
  padding: 0.6rem 0.85rem;
  font-size: 0.75rem;
  letter-spacing: 0.14em;
  text-transform: uppercase;
  color: rgba(226, 232, 240, 0.82);
}

.missions-active-carousel__status-slot {
  display: inline-flex;
  align-items: center;
  gap: 0.35rem;
}

.missions-active-carousel__status-count {
  font-weight: 600;
}

.missions-active-carousel__empty {
  border-radius: 1rem;
  border: 1px solid rgba(148, 163, 184, 0.25);
  background: rgba(15, 23, 42, 0.55);
  padding: 1.5rem;
  text-align: center;
  display: grid;
  gap: 0.75rem;
}

.missions-active-carousel__empty-title {
  font-size: 0.95rem;
  font-weight: 600;
  color: rgba(226, 232, 240, 0.92);
  text-transform: uppercase;
  letter-spacing: 0.14em;
}

.missions-active-carousel__empty-copy {
  font-size: 0.78rem;
  color: rgba(148, 163, 184, 0.85);
}

.dev-user-chip {
  border-radius: 9999px;
  padding: 0.35rem 0.85rem;
  border: 1px solid rgba(148, 163, 184, 0.3);
  background: rgba(15, 23, 42, 0.45);
  font-size: 0.65rem;
  letter-spacing: 0.18em;
  text-transform: uppercase;
  color: rgba(226, 232, 240, 0.78);
  transition: background 0.2s ease, border 0.2s ease, color 0.2s ease;
}

.dev-user-chip:hover,
.dev-user-chip:focus-visible {
  border-color: rgba(148, 163, 184, 0.6);
  background: rgba(30, 41, 59, 0.6);
  color: rgba(226, 232, 240, 0.92);
  outline: none;
}

.dev-user-chip--active {
  border-color: rgba(96, 165, 250, 0.85);
  background: rgba(37, 99, 235, 0.3);
  color: rgba(191, 219, 254, 0.96);
}

.dev-user-chip:disabled {
  cursor: default;
  opacity: 0.9;
}

@media (min-width: 768px) {
  .missions-market {
    display: grid;
    grid-template-columns: repeat(3, minmax(0, 1fr));
    overflow: visible;
    scroll-snap-type: none;
  }

  .missions-market-card {
    flex: initial;
    scroll-snap-align: unset;
  }
}

.missions-card[data-rarity='common']::after {
  background: radial-gradient(circle at 50% 10%, rgba(148, 163, 184, 0.18), transparent 60%);
}

.missions-card[data-rarity='rare']::after {
  background: radial-gradient(circle at 45% 0%, rgba(56, 189, 248, 0.18), transparent 62%);
}

.missions-card[data-rarity='epic']::after {
  background: radial-gradient(circle at 55% 0%, rgba(129, 140, 248, 0.22), transparent 65%);
}

.missions-card[data-rarity='legendary']::after {
  background: radial-gradient(circle at 50% 0%, rgba(250, 204, 21, 0.25), transparent 65%);
}

.missions-card--frozen {
  border-color: rgba(148, 163, 184, 0.3);
  background: linear-gradient(140deg, rgba(71, 85, 105, 0.55), rgba(30, 41, 59, 0.92));
}

.missions-card--heartbeat {
  position: relative;
  box-shadow: 0 0 0 0 rgba(236, 72, 153, 0.35);
  animation: missionsCardHeartbeat var(--motion-duration-slow) var(--motion-ease-emphasis);
}

.missions-card--claim-ready::after {
  animation-duration: 6s;
}

.missions-card--boss {
  border: 1px solid rgba(251, 191, 36, 0.25);
  background: linear-gradient(150deg, rgba(49, 46, 129, 0.65), rgba(15, 23, 42, 0.92));
}

.missions-card--market {
  border: 1px solid rgba(59, 130, 246, 0.22);
}

.missions-card--claim {
  border: 1px solid rgba(251, 191, 36, 0.32);
}

.missions-chip {
  display: inline-flex;
  align-items: center;
  border-radius: 9999px;
  padding: 0.4rem 0.85rem;
  font-size: 0.7rem;
  letter-spacing: 0.22em;
  font-weight: 700;
  text-transform: uppercase;
  border: 1px solid rgba(148, 163, 184, 0.35);
  background: rgba(148, 163, 184, 0.12);
  color: rgba(226, 232, 240, 0.92);
}

.missions-chip--active {
  border-color: rgba(52, 211, 153, 0.45);
  background: rgba(16, 185, 129, 0.18);
  color: rgba(209, 250, 229, 0.96);
}

.missions-chip--success {
  border-color: rgba(251, 191, 36, 0.45);
  background: rgba(251, 191, 36, 0.15);
  color: rgba(255, 237, 213, 0.95);
}

.missions-chip--error {
  border-color: rgba(248, 113, 113, 0.45);
  background: rgba(248, 113, 113, 0.12);
  color: rgba(254, 202, 202, 0.95);
}

.missions-chip--cooldown {
  border-color: rgba(148, 163, 184, 0.4);
  background: rgba(148, 163, 184, 0.15);
}

.missions-chip--claimed {
  border-color: rgba(59, 130, 246, 0.4);
  background: rgba(59, 130, 246, 0.16);
}

.missions-requirement {
  display: inline-flex;
  align-items: center;
  gap: 0.35rem;
  padding: 0.45rem 0.75rem;
  border-radius: 9999px;
  border: 1px solid rgba(148, 163, 184, 0.18);
  background: rgba(15, 23, 42, 0.55);
  color: rgba(226, 232, 240, 0.85);
}

.missions-progress__nodes {
  position: absolute;
  inset: 0;
  display: flex;
  align-items: center;
  justify-content: space-between;
  padding: 0 0.4rem;
  pointer-events: none;
}

.missions-progress__node {
  width: clamp(12px, 2.8vw, 16px);
  height: clamp(12px, 2.8vw, 16px);
  border-radius: 9999px;
  border: 1px solid rgba(148, 163, 184, 0.35);
  background: rgba(30, 41, 59, 0.8);
  position: relative;
  transition:
    transform var(--motion-duration-base) var(--motion-ease-enter),
    background var(--motion-duration-fast) var(--motion-ease-enter),
    border-color var(--motion-duration-base) var(--motion-ease-enter),
    box-shadow var(--motion-duration-base) var(--motion-ease-enter);
  box-shadow: inset 0 0 0 1px rgba(15, 23, 42, 0.6);
  will-change: transform, box-shadow;
}

.missions-progress__node--lit {
  background: linear-gradient(135deg, rgba(59, 130, 246, 0.75), rgba(14, 165, 233, 0.6));
  border-color: rgba(96, 165, 250, 0.9);
  transform: scale(1.15);
  box-shadow: 0 0 10px rgba(56, 189, 248, 0.35);
  animation: missionsNodePop var(--motion-duration-base) var(--motion-ease-emphasis);
}

.missions-progress__node--hunt {
  box-shadow: 0 0 12px rgba(16, 185, 129, 0.25);
}

.missions-progress__node--final {
  transform: scale(1.25);
  border-width: 2px;
}

.missions-progress__node--final::after {
  content: '';
  position: absolute;
  inset: -8px;
  border-radius: inherit;
  border: 1px solid rgba(250, 204, 21, 0.55);
  opacity: 0;
  transform: scale(0.7);
}

.missions-progress__node--lit.missions-progress__node--final::after {
  animation: missionsNodeFlash var(--motion-duration-slow) var(--motion-ease-emphasis);
}

.missions-progress__node--lit.missions-progress__node--hunt::before {
  content: '';
  position: absolute;
  inset: -12px;
  border-radius: inherit;
  background: radial-gradient(circle, rgba(16, 185, 129, 0.22), transparent 65%);
  opacity: 0.85;
  animation: missionsHuntAura 1.2s var(--motion-ease-standard) infinite;
}

.missions-progress__node--static {
  transition-duration: 0s;
  animation: none !important;
}

.missions-progress__node--static::before,
.missions-progress__node--static::after {
  animation: none !important;
}

.missions-petals {
  display: inline-flex;
  align-items: center;
  gap: 0.35rem;
}

.missions-petals--highlight {
  animation: missionsPetalsHalo var(--motion-duration-slow) var(--motion-ease-emphasis);
}

.missions-petal {
  width: 1.8rem;
  height: 1.8rem;
  border-radius: 45% 55% 60% 40%;
  border: 1px solid rgba(248, 113, 166, 0.4);
  background: radial-gradient(circle at 30% 30%, rgba(236, 72, 153, 0.65), rgba(236, 72, 153, 0.15));
  box-shadow: 0 0 12px rgba(236, 72, 153, 0.25);
  animation: missionsPetalPulse 4s var(--motion-ease-standard) infinite;
  transform-origin: center;
  transition:
    transform var(--motion-duration-base) var(--motion-ease-enter),
    filter var(--motion-duration-base) var(--motion-ease-enter),
    opacity var(--motion-duration-base) var(--motion-ease-exit);
  will-change: transform, filter;
}

.missions-petal--withered {
  opacity: 0.35;
  border-color: rgba(148, 163, 184, 0.35);
  background: radial-gradient(circle at 30% 30%, rgba(148, 163, 184, 0.45), rgba(100, 116, 139, 0.1));
  box-shadow: none;
  filter: blur(1px);
  transform: scale(0.95);
  animation: missionsPetalWither var(--motion-duration-slow) var(--motion-ease-exit);
}

.missions-petal--static {
  animation: none !important;
  transition: none;
}

.missions-petal--bloom {
  animation: missionsPetalBloom var(--motion-duration-base) var(--motion-ease-emphasis);
}

.missions-heartbeat-chip {
  display: inline-flex;
  align-items: center;
  gap: 0.35rem;
  border-radius: 9999px;
  padding: 0.45rem 0.85rem;
  font-size: 0.7rem;
  letter-spacing: 0.18em;
  text-transform: uppercase;
  font-weight: 700;
  border: 1px solid rgba(148, 163, 184, 0.35);
  background: rgba(148, 163, 184, 0.12);
}

.missions-heartbeat-chip--pending {
  border-color: rgba(236, 72, 153, 0.45);
  background: rgba(236, 72, 153, 0.18);
  color: rgba(255, 228, 230, 0.92);
}

.missions-heartbeat-chip--done {
  border-color: rgba(16, 185, 129, 0.45);
  background: rgba(16, 185, 129, 0.18);
  color: rgba(209, 250, 229, 0.95);
}

.missions-heartbeat-btn {
  position: relative;
  display: inline-flex;
  align-items: center;
  gap: 0.5rem;
  border-radius: 9999px;
  padding: 0.65rem 1.4rem;
  font-size: 0.7rem;
  font-weight: 700;
  text-transform: uppercase;
  letter-spacing: 0.22em;
  border: 1px solid rgba(236, 72, 153, 0.5);
  background: linear-gradient(135deg, rgba(236, 72, 153, 0.28), rgba(251, 113, 133, 0.22));
  color: rgba(255, 228, 230, 0.95);
  transition:
    transform var(--motion-duration-base) var(--motion-ease-enter),
    filter var(--motion-duration-fast) var(--motion-ease-enter),
    box-shadow var(--motion-duration-base) var(--motion-ease-emphasis);
  box-shadow: 0 0 12px rgba(236, 72, 153, 0.35);
  will-change: transform;
}

.missions-heartbeat-btn::after {
  content: '';
  position: absolute;
  inset: -20%;
  border-radius: 9999px;
  border: 1px solid rgba(236, 72, 153, 0.45);
  animation: missionsHeartbeatPulse 2.2s var(--motion-ease-standard) infinite;
  pointer-events: none;
}

.missions-heartbeat-btn:focus-visible {
  outline: 2px solid rgba(251, 113, 133, 0.7);
  outline-offset: 3px;
}

.missions-heartbeat-btn:hover {
  transform: translateY(-1px);
  filter: brightness(1.05);
}

.missions-heartbeat-btn:active {
  transform: scale(0.98);
}

.missions-heartbeat-btn[data-highlight='true'] {
  animation: missionsHeartbeatTap var(--motion-duration-slow) var(--motion-ease-emphasis);
}

.missions-heartbeat-btn[data-highlight='true']::after {
  animation: missionsHeartbeatRing var(--motion-duration-slow) var(--motion-ease-emphasis);
}

.missions-heartbeat-btn--disabled,
.missions-heartbeat-btn:disabled {
  cursor: not-allowed;
  border-color: rgba(148, 163, 184, 0.35);
  background: rgba(71, 85, 105, 0.45);
  color: rgba(148, 163, 184, 0.7);
  box-shadow: none;
}

.missions-heartbeat-btn--disabled::after,
.missions-heartbeat-btn:disabled::after {
  display: none;
}

.missions-heartbeat-btn--static::after {
  animation: none;
}

.missions-action-btn {
  display: inline-flex;
  align-items: center;
  justify-content: center;
  border-radius: 9999px;
  padding: 0.6rem 1.2rem;
  font-size: 0.7rem;
  font-weight: 700;
  text-transform: uppercase;
  letter-spacing: 0.22em;
  border: 1px solid rgba(148, 163, 184, 0.32);
  background: rgba(148, 163, 184, 0.12);
  color: rgba(226, 232, 240, 0.85);
}

.missions-action-btn--link {
  border-color: rgba(56, 189, 248, 0.45);
  background: rgba(56, 189, 248, 0.18);
  color: rgba(224, 242, 254, 0.96);
}

.missions-action-btn--disabled,
.missions-action-btn:disabled {
  cursor: not-allowed;
  opacity: 0.55;
}

.missions-action-btn--retry {
  width: fit-content;
  border-radius: 9999px;
  padding-inline: 1.5rem;
}

.missions-claim-btn {
  position: relative;
  display: inline-flex;
  align-items: center;
  gap: 0.6rem;
  border-radius: 9999px;
  padding: 0.65rem 1.5rem;
  font-size: 0.7rem;
  font-weight: 700;
  letter-spacing: 0.22em;
  text-transform: uppercase;
  border: 1px solid rgba(250, 204, 21, 0.48);
  background: linear-gradient(135deg, rgba(250, 204, 21, 0.25), rgba(249, 115, 22, 0.18));
  color: rgba(255, 237, 213, 0.96);
  box-shadow: 0 0 18px rgba(250, 204, 21, 0.3);
  transition: transform 0.2s ease, filter 0.2s ease;
}

.missions-claim-btn__icon {
  width: 1.3rem;
  height: 1.3rem;
  border-radius: 0.3rem;
  background: linear-gradient(180deg, rgba(234, 179, 8, 0.9), rgba(161, 98, 7, 0.9));
  box-shadow: inset 0 -2px 4px rgba(120, 53, 15, 0.45);
  clip-path: polygon(0% 30%, 12% 12%, 88% 12%, 100% 30%, 100% 100%, 0% 100%);
}

.missions-claim-btn:hover {
  transform: translateY(-1px);
  filter: brightness(1.05);
}

.missions-claim-btn--disabled,
.missions-claim-btn:disabled {
  cursor: not-allowed;
  border-color: rgba(148, 163, 184, 0.3);
  background: rgba(71, 85, 105, 0.45);
  color: rgba(148, 163, 184, 0.7);
  box-shadow: none;
}

.missions-claim-btn--disabled .missions-claim-btn__icon,
.missions-claim-btn:disabled .missions-claim-btn__icon {
  background: linear-gradient(180deg, rgba(148, 163, 184, 0.8), rgba(71, 85, 105, 0.9));
  box-shadow: none;
}

.missions-claim-btn--static::after {
  animation: none;
}

.missions-cooldown-overlay {
  position: absolute;
  inset: 0;
  background: rgba(15, 23, 42, 0.75);
  display: flex;
  align-items: center;
  justify-content: center;
  text-transform: uppercase;
  letter-spacing: 0.24em;
  font-weight: 700;
  color: rgba(226, 232, 240, 0.8);
  animation: missionsCooldownFade var(--motion-duration-base) var(--motion-ease-enter);
  overflow: hidden;
}

.missions-cooldown-overlay::after {
  content: '';
  position: absolute;
  inset: 0;
  background: linear-gradient(120deg, rgba(226, 232, 240, 0.15), transparent 45%, rgba(148, 163, 184, 0.12) 70%, transparent 90%);
  transform: translateX(-40%);
  animation: missionsFrostShimmer 2.4s var(--motion-ease-standard) infinite;
}

.missions-card--empty {
  border-style: dashed;
  border-color: rgba(148, 163, 184, 0.28);
}

.missions-card--empty::after {
  background: radial-gradient(circle at 50% 10%, rgba(147, 197, 253, 0.12), transparent 70%);
}

.missions-card--empty .missions-card__body--slot {
  align-items: center;
  text-align: center;
}

.missions-slot-card__empty-shell {
  min-height: clamp(7rem, 24vw, 9rem);
  width: 100%;
}

.missions-slot-empty {
  position: absolute;
  inset: 0;
  display: flex;
  align-items: center;
  justify-content: center;
  background: linear-gradient(180deg, rgba(15, 23, 42, 0.92), rgba(15, 23, 42, 0.78));
  backdrop-filter: blur(6px);
  border-radius: 1.25rem;
  border: 1px dashed rgba(148, 163, 184, 0.22);
}

.missions-slot-empty__content {
  max-width: 18rem;
  text-align: center;
  padding: 1.5rem;
  display: flex;
  flex-direction: column;
  gap: 0.65rem;
}

.missions-slot-empty__cta {
  border-radius: 9999px;
  padding: 0.6rem 1.25rem;
  font-size: 0.7rem;
  font-weight: 700;
  text-transform: uppercase;
  letter-spacing: 0.22em;
  border: 1px solid rgba(59, 130, 246, 0.45);
  background: rgba(59, 130, 246, 0.18);
  color: rgba(191, 219, 254, 0.9);
  cursor: pointer;
  transition: transform 0.2s ease, box-shadow 0.2s ease;
}

.missions-slot-empty__cta:hover {
  transform: translateY(-1px);
  box-shadow: 0 6px 18px rgba(59, 130, 246, 0.25);
}

.missions-slot-empty__cta:focus-visible {
  outline: 2px solid rgba(191, 219, 254, 0.85);
  outline-offset: 2px;
}

.missions-skeleton {
  height: 3.5rem;
  border-radius: 1.25rem;
  background: linear-gradient(90deg, rgba(148, 163, 184, 0.16), rgba(148, 163, 184, 0.3), rgba(148, 163, 184, 0.16));
  animation: missionsSkeleton 1.4s ease-in-out infinite;
}

.missions-skeleton--thin {
  height: 1.25rem;
}

.missions-error-log {
  white-space: pre-wrap;
  border-radius: 1.25rem;
  border: 1px solid rgba(148, 163, 184, 0.25);
  background: rgba(15, 23, 42, 0.85);
  padding: 1.5rem;
  font-size: 0.75rem;
  color: rgba(148, 163, 184, 0.85);
}

.missions-boss-header {
  display: flex;
  flex-wrap: wrap;
  align-items: center;
  justify-content: space-between;
  gap: 0.75rem;
}

@media (min-width: 768px) {
  .missions-boss-header {
    flex-wrap: nowrap;
  }
}

.missions-boss-shield {
  display: grid;
  grid-template-columns: repeat(6, minmax(0, 1fr));
  gap: 0.5rem;
  transition: transform var(--motion-duration-base) var(--motion-ease-emphasis);
}

.missions-boss-shield[data-crack-level]:not([data-crack-level='0']) {
  animation: missionsShieldShake var(--motion-duration-base) var(--motion-ease-emphasis);
}

.missions-boss-shield__segment {
  height: 1.2rem;
  border-radius: 9999px;
  border: 1px solid rgba(251, 191, 36, 0.4);
  background: linear-gradient(135deg, rgba(251, 191, 36, 0.8), rgba(245, 158, 11, 0.6));
  box-shadow: 0 0 12px rgba(251, 191, 36, 0.35);
  transition:
    filter var(--motion-duration-base) var(--motion-ease-exit),
    opacity var(--motion-duration-base) var(--motion-ease-exit),
    box-shadow var(--motion-duration-base) var(--motion-ease-exit);
}

.missions-boss-shield__segment--cracked {
  filter: grayscale(0.7);
  opacity: 0.35;
  background: linear-gradient(135deg, rgba(148, 163, 184, 0.45), rgba(71, 85, 105, 0.5));
  box-shadow: 0 0 6px rgba(148, 163, 184, 0.28);
  animation: missionsShieldCrack var(--motion-duration-fast) var(--motion-ease-emphasis);
}

.missions-boss-countdown {
  display: flex;
  flex-direction: column;
  gap: 0.4rem;
  padding: 0.75rem 1rem;
  border-radius: 0.9rem;
  border: 1px solid rgba(147, 197, 253, 0.35);
  background: rgba(30, 64, 175, 0.28);
  color: rgba(226, 232, 240, 0.95);
  width: fit-content;
  animation: missionsCountdownBeat 2.8s ease-in-out infinite;
}

.missions-boss-countdown__label {
  font-size: 0.65rem;
  text-transform: uppercase;
  letter-spacing: 0.24em;
  color: rgba(191, 219, 254, 0.82);
}

.missions-boss-countdown__value {
  font-family: 'Sora', 'Manrope', system-ui;
  font-size: 1.15rem;
  letter-spacing: 0.08em;
  animation: missionsCountdownBeat 1s var(--motion-ease-emphasis) infinite;
}

.missions-boss-actions {
  display: flex;
  flex-wrap: wrap;
  gap: 1rem;
}

.missions-boss-cta {
  border-radius: 9999px;
  padding: 0.85rem 1.6rem;
  font-size: 0.75rem;
  font-weight: 700;
  letter-spacing: 0.24em;
  text-transform: uppercase;
  border: 1px solid rgba(148, 163, 184, 0.35);
  background: rgba(148, 163, 184, 0.12);
  color: rgba(148, 163, 184, 0.75);
  cursor: not-allowed;
}

.missions-slots {
  display: grid;
  gap: 1.25rem;
}

@media (min-width: 768px) {
  .missions-slots {
    grid-template-columns: repeat(2, minmax(0, 1fr));
  }
}

@media (min-width: 1024px) {
  .missions-slots {
    grid-template-columns: repeat(3, minmax(0, 1fr));
  }
}


.missions-market-card {
  position: relative;
  display: grid;
  gap: 0;
  padding: 0;
  width: 100%;
  aspect-ratio: var(--market-card-aspect, 3 / 4);
  min-height: min(
    clamp(62dvh, 68dvh, 72dvh),
    calc(var(--market-carousel-available-height, 72dvh) - var(--market-carousel-track-padding-block, 1.5rem) * 2)
  );
  border-radius: 1.1rem;
  border: 1px solid rgba(59, 130, 246, 0.28);
  background: transparent;
  transform-style: preserve-3d;
  perspective: 1200px;
  transition:
    box-shadow var(--motion-duration-base) var(--motion-ease-enter),
    border-color var(--motion-duration-base) var(--motion-ease-enter);
  cursor: pointer;
  overflow: hidden;
}

.missions-market-card:focus-visible {
  outline: none;
  box-shadow: 0 0 0 3px rgba(59, 130, 246, 0.35);
}

.missions-market-card__front,
.missions-market-card__back {
  position: relative;
  grid-area: 1 / 1;
  border-radius: inherit;
  min-height: 100%;
  padding: clamp(0.7rem, 2.4vw, 0.95rem);
  display: flex;
  flex-direction: column;
  gap: clamp(0.5rem, 1.8vw, 0.8rem);
  background: linear-gradient(145deg, rgba(15, 23, 42, 0.88), rgba(30, 41, 59, 0.9));
  backface-visibility: hidden;
  transition:
    opacity var(--missions-market-flip-duration) var(--motion-ease-enter),
    transform var(--missions-market-flip-duration) var(--motion-ease-enter);
}

.missions-market-card__front {
  padding: 0;
  background: linear-gradient(145deg, rgba(15, 23, 42, 0.82), rgba(30, 41, 59, 0.94));
  align-items: center;
  justify-content: center;
  overflow: hidden;
  opacity: 1;
  transform: rotateY(0deg);
}

.missions-market-card__cover {
  width: 100%;
  height: 100%;
  object-fit: cover;
  border-radius: inherit;
  pointer-events: none;
  user-select: none;
}

.missions-market-card__slot-chip {
  position: absolute;
  top: clamp(0.75rem, 2.2vw, 1rem);
  left: clamp(0.75rem, 2.2vw, 1rem);
  border-radius: 9999px;
  padding: clamp(0.24rem, 1.8vw, 0.35rem) clamp(0.55rem, 2.6vw, 0.75rem);
  font-size: clamp(0.58rem, 1.9vw, 0.68rem);
  font-weight: 700;
  letter-spacing: 0.22em;
  text-transform: uppercase;
  background: rgba(15, 23, 42, 0.72);
  border: 1px solid rgba(148, 163, 184, 0.4);
  color: rgba(226, 232, 240, 0.85);
  pointer-events: none;
  z-index: 2;
  transition:
    opacity var(--motion-duration-base) var(--motion-ease-enter),
    transform var(--motion-duration-base) var(--motion-ease-enter);
}

@media (max-width: 400px) {
  .missions-market-card__slot-chip {
    top: 0.75rem;
    left: 0.75rem;
    padding: 0.25rem 0.6rem;
    font-size: 0.6rem;
    letter-spacing: 0.18em;
  }
}

.missions-market-card__slot-chip[data-slot='main'] {
  border-color: rgba(251, 191, 36, 0.6);
  background: rgba(120, 53, 15, 0.35);
  color: rgba(255, 251, 235, 0.95);
}

.missions-market-card__slot-chip[data-slot='hunt'] {
  border-color: rgba(16, 185, 129, 0.55);
  background: rgba(6, 78, 59, 0.35);
  color: rgba(209, 250, 229, 0.95);
}

.missions-market-card__slot-chip[data-slot='skill'] {
  border-color: rgba(56, 189, 248, 0.5);
  background: rgba(30, 64, 175, 0.32);
  color: rgba(224, 242, 254, 0.95);
}

.missions-market-card__back {
  justify-content: space-between;
  align-items: stretch;
  opacity: 0;
  transform: rotateY(180deg);
  background: linear-gradient(145deg, rgba(17, 24, 39, 0.9), rgba(30, 41, 59, 0.95));
  min-height: 0;
}

.missions-market-card[data-flipped='true'] .missions-market-card__front {
  opacity: 0;
  transform: rotateY(180deg);
}

.missions-market-card[data-flipped='true'] .missions-market-card__back {
  opacity: 1;
  transform: rotateY(0deg);
}

.missions-market-card__back-header {
  display: flex;
  align-items: flex-start;
  justify-content: space-between;
  gap: clamp(0.6rem, 2vw, 0.9rem);
}

.missions-market-card__back-title {
  display: flex;
  flex-direction: column;
  gap: clamp(0.15rem, 1.2vw, 0.3rem);
}

.missions-market-card__back-label {
  font-size: clamp(0.64rem, 1.8vw, 0.75rem);
  font-weight: 600;
  letter-spacing: 0.18em;
  text-transform: uppercase;
  color: rgba(148, 163, 184, 0.78);
}

.missions-market-card__back-meta {
  display: flex;
  align-items: center;
  gap: clamp(0.4rem, 1.8vw, 0.7rem);
}

.missions-market-card__scroll-hint {
  font-size: clamp(0.6rem, 1.7vw, 0.7rem);
  letter-spacing: 0.08em;
  text-transform: uppercase;
  color: rgba(148, 163, 184, 0.7);
  white-space: nowrap;
}

.missions-market-card__stack {
  position: relative;
  display: flex;
  flex-direction: column;
  flex: 1 1 auto;
  --market-stack-gap: clamp(0.3rem, 1.3vw, 0.5rem);
  gap: var(--market-stack-gap);
  margin-top: clamp(0.3rem, 1.3vw, 0.5rem);
  min-height: 0;
  --market-stack-padding-inline: clamp(0.3rem, 1.4vw, 0.55rem);
  --market-stack-padding-block: clamp(0.45rem, 1.6vw, 0.65rem);
  --market-stack-safe-area: max(env(safe-area-inset-bottom, 0px), 0.5rem);
  --market-stack-header-height: 0px;
<<<<<<< HEAD
  padding-inline: var(--market-stack-padding-inline);
  padding-left: var(--market-stack-padding-inline);
  padding-right: var(--market-stack-padding-inline);
  padding-top: calc(var(--market-stack-padding-block) + var(--market-stack-header-height));
=======
  padding: var(--market-stack-padding-block) var(--market-stack-padding-inline);
>>>>>>> 351b689b
  padding-bottom: calc(var(--market-stack-padding-block) + var(--market-stack-safe-area));
  overflow-y: auto;
  overscroll-behavior: contain;
  touch-action: pan-y;
  scrollbar-width: thin;
  scrollbar-color: rgba(148, 163, 184, 0.35) transparent;
  -webkit-overflow-scrolling: touch;
  scroll-snap-type: y mandatory;
  scroll-padding-top: calc(var(--market-stack-padding-block) + var(--market-stack-header-height));
  scroll-padding-bottom: calc(var(--market-stack-padding-block) + var(--market-stack-safe-area));
}

.missions-market-card__stack::-webkit-scrollbar {
  width: 6px;
}

.missions-market-card__stack::-webkit-scrollbar-track {
  background: transparent;
}

.missions-market-card__stack::-webkit-scrollbar-thumb {
  background: rgba(148, 163, 184, 0.35);
  border-radius: 9999px;
}

.missions-market-card__stack::before,
.missions-market-card__stack::after {
  content: '';
  position: absolute;
  left: 0;
  right: 0;
  height: clamp(1rem, 4vw, 1.8rem);
  pointer-events: none;
  z-index: 2;
  opacity: 0;
  transition: opacity var(--motion-duration-base) var(--motion-ease-enter);
}

.missions-market-card__stack::before {
  top: 0;
  background: linear-gradient(180deg, rgba(15, 23, 42, 0.92), rgba(15, 23, 42, 0));
}

.missions-market-card__stack::after {
  bottom: 0;
  background: linear-gradient(0deg, rgba(15, 23, 42, 0.92), rgba(15, 23, 42, 0));
}

.missions-market-card__stack[data-transition='forward'] .mission-proposal-card[data-active='true'] {
  animation: missionsMarketProposalEnterForward var(--motion-duration-slow) var(--motion-ease-enter) both;
}

.missions-market-card__stack[data-transition='backward'] .mission-proposal-card[data-active='true'] {
  animation: missionsMarketProposalEnterBackward var(--motion-duration-slow) var(--motion-ease-enter) both;
}

@keyframes missionsMarketProposalEnterForward {
  from {
    opacity: 0;
    transform: translateY(18%);
  }

  to {
    opacity: 1;
    transform: translateY(0);
  }
}

@keyframes missionsMarketProposalEnterBackward {
  from {
    opacity: 0;
    transform: translateY(-18%);
  }

  to {
    opacity: 1;
    transform: translateY(0);
  }
}

@media (prefers-reduced-motion: reduce) {
  .missions-market-card__stack[data-transition] .mission-proposal-card[data-active='true'] {
    animation: none;
  }
}

.missions-market-card__stack[data-has-prev='true']::before {
  opacity: 1;
}

.missions-market-card__stack[data-has-next='true']::after {
  opacity: 1;
}

.mission-proposal-card {
  position: relative;
  display: flex;
  flex-direction: column;
  gap: clamp(0.35rem, 1.4vw, 0.55rem);
  padding: clamp(0.6rem, 1.9vw, 0.8rem);
  border-radius: 0.9rem;
  border: 1px solid rgba(148, 163, 184, 0.2);
  background: rgba(15, 23, 42, 0.78);
  box-shadow: inset 0 0 0 1px rgba(30, 64, 175, 0.06);
  transition:
    transform var(--motion-duration-base) var(--motion-ease-enter),
    border-color var(--motion-duration-base) var(--motion-ease-enter),
    box-shadow var(--motion-duration-base) var(--motion-ease-enter),
    background var(--motion-duration-base) var(--motion-ease-enter),
    opacity var(--motion-duration-base) var(--motion-ease-enter);
  scroll-snap-align: start;
  scroll-snap-stop: always;
<<<<<<< HEAD
  scroll-margin-top: calc(
    var(--market-stack-header-height, 0px) + var(--market-stack-padding-block, 0px)
  );
=======
  scroll-margin-top: var(--market-stack-header-height, 0px);
>>>>>>> 351b689b
  min-height: calc(100% - var(--market-stack-gap, 0px));
  max-height: 100%;
}

.mission-proposal-card[data-active='true'] {
  border-color: rgba(59, 130, 246, 0.4);
  background: linear-gradient(150deg, rgba(30, 64, 175, 0.24), rgba(15, 23, 42, 0.88));
  box-shadow:
    0 14px 24px rgba(14, 165, 233, 0.16),
    inset 0 0 0 1px rgba(14, 165, 233, 0.2);
  opacity: 1;
  transform: translateZ(0);
}

.mission-proposal-card[data-active='false'] {
  opacity: 0.85;
  transform: translateZ(0);
}

.mission-proposal-card[data-locked='true'] {
  border-color: rgba(148, 163, 184, 0.32);
}

.mission-proposal-card__content {
  flex: 1 1 auto;
  display: flex;
  flex-direction: column;
  gap: clamp(0.35rem, 1.4vw, 0.55rem);
  min-height: 0;
}

.mission-proposal-card__body {
  flex: 1 1 auto;
  display: flex;
  flex-direction: column;
  gap: clamp(0.35rem, 1.3vw, 0.55rem);
  min-height: 0;
}

.mpc-header {
  display: flex;
  align-items: flex-start;
  gap: clamp(0.5rem, 1.8vw, 0.7rem);
}

.mpc-index {
  display: inline-flex;
  align-items: center;
  justify-content: center;
  width: clamp(1.45rem, 4.8vw, 1.65rem);
  height: clamp(1.45rem, 4.8vw, 1.65rem);
  border-radius: 0.6rem;
  font-weight: 700;
  font-size: clamp(0.68rem, 2vw, 0.74rem);
  letter-spacing: 0.14em;
  text-transform: uppercase;
  border: 1px solid rgba(148, 163, 184, 0.4);
  background: rgba(30, 41, 59, 0.65);
  color: rgba(226, 232, 240, 0.92);
  flex-shrink: 0;
}

.mpc-heading {
  display: flex;
  flex-direction: column;
  gap: clamp(0.2rem, 1vw, 0.35rem);
  min-width: 0;
}

.mpc-heading h5 {
  font-size: clamp(0.8rem, 2.4vw, 0.9rem);
  font-weight: 600;
  color: rgba(226, 232, 240, 0.95);
  margin: 0;
}

.mpc-badges {
  display: flex;
  flex-wrap: wrap;
  gap: 0.25rem;
}

.mpc-badge {
  display: inline-flex;
  align-items: center;
  justify-content: center;
  padding: 0.18rem 0.5rem;
  border-radius: 9999px;
  font-size: clamp(0.58rem, 1.8vw, 0.68rem);
  font-weight: 600;
  letter-spacing: 0.08em;
  text-transform: uppercase;
  background: rgba(59, 130, 246, 0.22);
  color: rgba(219, 234, 254, 0.9);
}

.mpc-badge--active {
  background: rgba(16, 185, 129, 0.28);
  color: rgba(209, 250, 229, 0.95);
}

.mpc-summary {
  display: flex;
  align-items: flex-start;
  justify-content: space-between;
  gap: clamp(0.4rem, 1.5vw, 0.65rem);
}

.mpc-summary__text {
  flex: 1 1 auto;
  margin: 0;
  font-size: clamp(0.7rem, 2vw, 0.82rem);
  line-height: 1.4;
  color: rgba(203, 213, 225, 0.9);
  word-break: break-word;
}

.mpc-difficulty-chip {
  display: inline-flex;
  flex-direction: column;
  align-items: flex-start;
  gap: 0.15rem;
  padding: 0.28rem 0.55rem;
  border-radius: 0.6rem;
  border: 1px solid rgba(148, 163, 184, 0.28);
  background: rgba(30, 41, 59, 0.65);
  min-width: clamp(5.2rem, 24vw, 6.2rem);
  flex-shrink: 0;
}

.mpc-difficulty-chip__label {
  font-size: clamp(0.54rem, 1.6vw, 0.62rem);
  text-transform: uppercase;
  letter-spacing: 0.08em;
  color: rgba(148, 163, 184, 0.78);
  font-weight: 600;
}

.mpc-difficulty-chip__value {
  font-size: clamp(0.68rem, 2vw, 0.78rem);
  font-weight: 600;
  color: rgba(226, 232, 240, 0.95);
  letter-spacing: 0.02em;
}

.mpc-reward {
  display: flex;
  align-items: center;
  justify-content: space-between;
  gap: clamp(0.35rem, 1.4vw, 0.55rem);
  padding: 0.42rem 0.6rem;
  border-radius: 0.75rem;
  border: 1px solid rgba(148, 163, 184, 0.24);
  background: rgba(30, 41, 59, 0.62);
}

.mpc-reward__label {
  font-size: clamp(0.58rem, 1.7vw, 0.66rem);
  text-transform: uppercase;
  letter-spacing: 0.08em;
  color: rgba(148, 163, 184, 0.78);
  font-weight: 600;
}

.mpc-reward__value {
  font-size: clamp(0.78rem, 2.2vw, 0.9rem);
  font-weight: 600;
  color: rgba(253, 230, 138, 0.95);
  text-align: right;
}

.mpc-tags {
  display: flex;
  flex-wrap: wrap;
  gap: 0.25rem;
  font-size: clamp(0.62rem, 1.9vw, 0.72rem);
  color: rgba(148, 163, 184, 0.85);
  max-height: calc(2 * 1.5rem);
  overflow: hidden;
}

.mpc-tags span {
  display: inline-flex;
  align-items: center;
  justify-content: center;
  padding: 0.2rem 0.45rem;
  border-radius: 9999px;
  background: rgba(30, 41, 59, 0.68);
  border: 1px solid rgba(148, 163, 184, 0.26);
}

.mpc-req,
.mpc-meta {
  display: flex;
  flex-direction: column;
  gap: 0.25rem;
  font-size: clamp(0.66rem, 2vw, 0.74rem);
  color: rgba(148, 163, 184, 0.84);
  padding-left: 0.85rem;
  margin: 0;
}

.mpc-req li,
.mpc-meta li {
  position: relative;
  list-style: none;
}

.mpc-req li::before,
.mpc-meta li::before {
  content: '';
  position: absolute;
  left: -0.65rem;
  top: 0.45em;
  width: 0.22rem;
  height: 0.22rem;
  border-radius: 9999px;
  background: rgba(96, 165, 250, 0.6);
}

.mpc-meter {
  display: flex;
  flex-direction: column;
  gap: 0.3rem;
}

.mpc-meter__row {
  display: flex;
  align-items: center;
  justify-content: space-between;
  gap: 0.45rem;
  font-size: clamp(0.6rem, 1.8vw, 0.68rem);
  letter-spacing: 0.08em;
  text-transform: uppercase;
  color: rgba(148, 163, 184, 0.78);
  font-weight: 600;
}

.mpc-meter__detail {
  font-size: clamp(0.6rem, 1.8vw, 0.68rem);
  color: rgba(148, 163, 184, 0.75);
  letter-spacing: 0.04em;
  text-transform: uppercase;
}

.mpc-progress {
  display: flex;
  flex-direction: column;
  gap: 0.35rem;
}

.mpc-progress-bar {
  height: 0.3rem;
  border-radius: 9999px;
  background: rgba(30, 41, 59, 0.7);
  overflow: hidden;
}

.mpc-progress-bar__fill {
  height: 100%;
  border-radius: inherit;
  background: linear-gradient(90deg, rgba(56, 189, 248, 0.8), rgba(59, 130, 246, 0.75));
  transition: width var(--motion-duration-base) var(--motion-ease-enter);
}

.mpc-heartbeat {
  display: flex;
  align-items: center;
  justify-content: space-between;
  gap: 0.55rem;
}

.mpc-heartbeat .missions-heartbeat-indicator {
  font-size: clamp(0.56rem, 1.8vw, 0.64rem);
}

.mpc-heartbeat .missions-heartbeat-indicator__dot {
  width: 0.55rem;
  height: 0.52rem;
}

.mpc-petals {
  display: flex;
  align-items: center;
  gap: 0.55rem;
}

.mpc-petals-label {
  font-size: clamp(0.62rem, 1.8vw, 0.7rem);
  letter-spacing: 0.1em;
  text-transform: uppercase;
  color: rgba(148, 163, 184, 0.78);
  font-weight: 600;
}

.mpc-petals .missions-petals-mini {
  gap: 0.25rem;
}

.mpc-petals .missions-petals-mini__dot {
  width: 0.45rem;
  height: 0.45rem;
}

.mission-proposal-card__footer {
  margin-top: auto;
  display: flex;
  flex-direction: column;
  gap: clamp(0.4rem, 1.5vw, 0.6rem);
  padding-top: clamp(0.4rem, 1.5vw, 0.6rem);
  padding-bottom: calc(var(--market-stack-safe-area) + clamp(0.1rem, 0.8vw, 0.25rem));
}

.mpc-cta {
  border-radius: 9999px;
  padding: clamp(0.48rem, 1.8vw, 0.58rem) clamp(0.78rem, 2.6vw, 0.95rem);
  font-size: clamp(0.6rem, 1.8vw, 0.68rem);
  font-weight: 700;
  letter-spacing: clamp(0.16em, 0.8vw, 0.2em);
  text-transform: uppercase;
  border: 1px solid rgba(56, 189, 248, 0.4);
  background: rgba(56, 189, 248, 0.16);
  color: rgba(224, 242, 254, 0.9);
  cursor: pointer;
  transition:
    background var(--motion-duration-base) var(--motion-ease-enter),
    border-color var(--motion-duration-base) var(--motion-ease-enter),
    color var(--motion-duration-base) var(--motion-ease-enter),
    transform var(--motion-duration-fast) var(--motion-ease-enter);
}

.mpc-cta:not(:disabled):hover,
.mpc-cta:not(:disabled):focus-visible {
  border-color: rgba(56, 189, 248, 0.65);
  background: rgba(56, 189, 248, 0.24);
  color: rgba(224, 242, 254, 1);
  transform: translateY(-0.5px);
  outline: none;
}

.mpc-cta:disabled {
  cursor: not-allowed;
  opacity: 0.7;
  border-color: rgba(148, 163, 184, 0.3);
  background: rgba(148, 163, 184, 0.12);
  color: rgba(148, 163, 184, 0.65);
}

.mpc-cta-secondary {
  border-radius: 9999px;
  padding: clamp(0.42rem, 1.6vw, 0.52rem) clamp(0.7rem, 2.4vw, 0.9rem);
  font-size: clamp(0.58rem, 1.7vw, 0.66rem);
  font-weight: 600;
  letter-spacing: 0.1em;
  text-transform: uppercase;
  border: 1px dashed rgba(148, 163, 184, 0.38);
  background: rgba(15, 23, 42, 0.6);
  color: rgba(148, 163, 184, 0.82);
}

.mpc-cta-secondary:focus-visible {
  outline: none;
  box-shadow: 0 0 0 2px rgba(148, 163, 184, 0.35);
}

.mpc-cta-secondary:disabled {
  opacity: 0.65;
  border-color: rgba(148, 163, 184, 0.3);
  color: rgba(148, 163, 184, 0.6);
  cursor: not-allowed;
}

@media (min-width: 768px) {
  .missions-market-card__stack {
    max-height: none;
  }

  .mission-proposal-card {
    min-height: clamp(220px, 34vh, 300px);
  }
}

.missions-market-card__stack-controls {
  display: flex;
  align-items: center;
  justify-content: center;
  gap: clamp(0.65rem, 2.4vw, 0.9rem);
  margin-top: clamp(0.45rem, 2vw, 0.75rem);
}

.missions-market-card__stack-button {
  width: clamp(1.75rem, 6vw, 2rem);
  height: clamp(1.75rem, 6vw, 2rem);
  display: inline-flex;
  align-items: center;
  justify-content: center;
  border-radius: 9999px;
  border: 1px solid rgba(148, 163, 184, 0.35);
  background: rgba(15, 23, 42, 0.7);
  color: rgba(226, 232, 240, 0.9);
  font-weight: 600;
  transition:
    background var(--motion-duration-base) var(--motion-ease-enter),
    border-color var(--motion-duration-base) var(--motion-ease-enter),
    color var(--motion-duration-base) var(--motion-ease-enter),
    transform var(--motion-duration-fast) var(--motion-ease-enter);
}

.missions-market-card__stack-button:not(:disabled):hover,
.missions-market-card__stack-button:not(:disabled):focus-visible {
  border-color: rgba(191, 219, 254, 0.55);
  background: rgba(30, 41, 59, 0.92);
  color: rgba(248, 250, 252, 0.95);
  transform: translateY(-1px);
  outline: none;
}

.missions-market-card__stack-button:disabled {
  opacity: 0.4;
  cursor: not-allowed;
}

.missions-market-card__stack-counter {
  font-size: clamp(0.72rem, 2.2vw, 0.8rem);
  font-weight: 600;
  letter-spacing: 0.08em;
  color: rgba(226, 232, 240, 0.78);
}


.missions-market-card[data-rarity='legendary'] {
  border-color: rgba(250, 204, 21, 0.4);
}

.missions-market-card[data-rarity='epic'] {
  border-color: rgba(139, 92, 246, 0.35);
}

.missions-market-card[data-rarity='rare'] {
  border-color: rgba(56, 189, 248, 0.32);
}

.missions-claim-modal {
  position: fixed;
  inset: 0;
  display: flex;
  align-items: center;
  justify-content: center;
  z-index: 9999;
  padding: 1.5rem;
}

.missions-claim-modal__backdrop {
  position: absolute;
  inset: 0;
  background: rgba(2, 6, 23, 0.78);
  backdrop-filter: blur(8px);
}

.missions-claim-modal__content {
  position: relative;
  width: min(100%, 420px);
}

.missions-claim-chest {
  position: relative;
  display: inline-flex;
  flex-direction: column;
  align-items: center;
  gap: 0.25rem;
  animation: missionsClaimGlow 1.8s ease-in-out infinite;
}

.missions-claim-chest::after {
  content: '';
  position: absolute;
  inset: 25% -25%;
  background: radial-gradient(circle, rgba(250, 204, 21, 0.3), transparent 70%);
  filter: blur(18px);
  opacity: 0.8;
  pointer-events: none;
}

.missions-claim-chest__lid,
.missions-claim-chest__base {
  display: inline-block;
  width: clamp(82px, 32vw, 120px);
  border-radius: 0.6rem;
  background: linear-gradient(180deg, rgba(250, 204, 21, 0.92), rgba(217, 119, 6, 0.9));
  border: 1px solid rgba(161, 98, 7, 0.6);
  box-shadow: inset 0 -4px 6px rgba(120, 53, 15, 0.5);
}

.missions-claim-chest__lid {
  height: clamp(22px, 7vw, 32px);
  border-bottom-left-radius: 0;
  border-bottom-right-radius: 0;
  transform-origin: top center;
  animation: missionsChestLid 2.4s ease-in-out infinite;
}

.missions-claim-chest__base {
  height: clamp(38px, 14vw, 52px);
  border-top-left-radius: 0;
  border-top-right-radius: 0;
}

.missions-claim-chest--static,
.missions-claim-chest--static::after,
.missions-claim-chest--static .missions-claim-chest__lid {
  animation: none;
}

.missions-claim-confetti {
  position: relative;
  display: block;
  width: 140%;
  height: 0;
  pointer-events: none;
}

.missions-claim-confetti::before,
.missions-claim-confetti::after {
  content: '';
  position: absolute;
  inset: -12px 0;
  margin: 0 auto;
  width: 100%;
  height: 80px;
  background-image:
    radial-gradient(circle at 20% 20%, rgba(250, 204, 21, 0.9) 0%, transparent 55%),
    radial-gradient(circle at 70% 25%, rgba(236, 72, 153, 0.85) 0%, transparent 55%),
    radial-gradient(circle at 40% 75%, rgba(59, 130, 246, 0.85) 0%, transparent 55%),
    radial-gradient(circle at 80% 60%, rgba(16, 185, 129, 0.75) 0%, transparent 55%);
  opacity: 0;
  filter: blur(0.5px);
  animation: missionsClaimConfetti var(--motion-duration-slow) var(--motion-ease-emphasis) both;
}

.missions-claim-loot {
  width: 100%;
  display: flex;
  flex-direction: column;
  gap: 0.5rem;
  text-align: left;
  text-transform: none;
  font-size: 0.85rem;
  color: rgba(241, 245, 249, 0.95);
  animation: missionsLootList var(--motion-duration-slow) var(--motion-ease-enter);
}

.missions-claim-loot__item {
  display: flex;
  align-items: center;
  justify-content: space-between;
  border-radius: 1rem;
  border: 1px solid rgba(255, 255, 255, 0.12);
  background: rgba(255, 255, 255, 0.08);
  padding: 0.65rem 1rem;
  gap: 0.75rem;
}

.missions-claim-loot__item--stacked {
  flex-direction: column;
  align-items: flex-start;
}

@keyframes missionsPetalFloat {
  0%,
  100% {
    transform: translateY(0) rotate(0deg);
  }
  50% {
    transform: translateY(-25px) rotate(6deg);
  }
}

@keyframes missionsPetalDrift {
  0%,
  100% {
    opacity: 0.45;
  }
  40% {
    opacity: 0.7;
  }
  70% {
    opacity: 0.5;
  }
}

@keyframes missionsHaloPulse {
  0%,
  100% {
    opacity: 0.5;
    transform: scale(1);
  }
  50% {
    opacity: 0.85;
    transform: scale(1.08);
  }
}

@keyframes missionsPetalPulse {
  0%,
  100% {
    transform: scale(1);
  }
  45% {
    transform: scale(1.06);
  }
  75% {
    transform: scale(0.97);
  }
}

@keyframes missionsHeartbeatPulse {
  0% {
    opacity: 0.6;
    transform: scale(1);
  }
  50% {
    opacity: 0.1;
    transform: scale(1.25);
  }
  100% {
    opacity: 0.6;
    transform: scale(1);
  }
}

@keyframes missionsSkeleton {
  0% {
    background-position: -200px 0;
  }
  100% {
    background-position: calc(200px + 100%) 0;
  }
}

@keyframes missionsClaimGlow {
  0%,
  100% {
    filter: drop-shadow(0 0 6px rgba(250, 204, 21, 0.45));
  }
  50% {
    filter: drop-shadow(0 0 14px rgba(250, 204, 21, 0.75));
  }
}

@keyframes missionsChestLid {
  0%,
  60%,
  100% {
    transform: rotateX(0deg);
  }
  30% {
    transform: rotateX(-18deg);
  }
}

@keyframes missionsCountdownBeat {
  0%,
  100% {
    transform: scale(1);
    opacity: 0.95;
  }
  50% {
    transform: scale(1.04);
    opacity: 1;
  }
}

@keyframes missionsCardHeartbeat {
  0% {
    transform: scale(1);
    box-shadow: 0 0 0 0 rgba(236, 72, 153, 0.35);
  }
  55% {
    transform: scale(1.02);
    box-shadow: 0 0 0 14px rgba(236, 72, 153, 0);
  }
  100% {
    transform: scale(1);
    box-shadow: 0 0 0 0 rgba(236, 72, 153, 0.35);
  }
}

@keyframes missionsHeartbeatTap {
  0% {
    transform: scale(1);
  }
  45% {
    transform: scale(1.08);
  }
  100% {
    transform: scale(1);
  }
}

@keyframes missionsHeartbeatRing {
  0% {
    opacity: 0.6;
    transform: scale(0.85);
  }
  70% {
    opacity: 0.15;
    transform: scale(1.35);
  }
  100% {
    opacity: 0;
    transform: scale(1.6);
  }
}

@keyframes missionsNodePop {
  0% {
    transform: scale(0.7);
  }
  60% {
    transform: scale(1.28);
  }
  100% {
    transform: scale(1.15);
  }
}

@keyframes missionsNodeFlash {
  0% {
    opacity: 0;
    transform: scale(0.6);
  }
  40% {
    opacity: 1;
    transform: scale(1.05);
  }
  100% {
    opacity: 0;
    transform: scale(1.4);
  }
}

@keyframes missionsHuntAura {
  0% {
    opacity: 0.35;
    transform: scale(0.9);
  }
  50% {
    opacity: 0.9;
    transform: scale(1.08);
  }
  100% {
    opacity: 0.35;
    transform: scale(0.9);
  }
}

@keyframes missionsPetalBloom {
  0% {
    transform: scale(0.92);
  }
  55% {
    transform: scale(1.08);
  }
  100% {
    transform: scale(1);
  }
}

@keyframes missionsPetalWither {
  0% {
    opacity: 1;
    filter: blur(0px);
    transform: scale(1);
  }
  100% {
    opacity: 0.35;
    filter: blur(1px);
    transform: scale(0.95);
  }
}

@keyframes missionsPetalsHalo {
  0% {
    filter: drop-shadow(0 0 0 rgba(236, 72, 153, 0));
  }
  50% {
    filter: drop-shadow(0 0 12px rgba(236, 72, 153, 0.35));
  }
  100% {
    filter: drop-shadow(0 0 0 rgba(236, 72, 153, 0));
  }
}

@keyframes missionsPetalsMiniPulse {
  0%,
  100% {
    transform: scale(1);
  }
  50% {
    transform: scale(1.12);
  }
}

@keyframes missionsHeartbeatBadge {
  0%,
  100% {
    transform: scale(1);
  }
  55% {
    transform: scale(1.08);
  }
}

@keyframes missionsHeartbeatDot {
  0% {
    transform: scale(1);
  }
  50% {
    transform: scale(1.45);
  }
  100% {
    transform: scale(1);
  }
}

@keyframes missionsToastSlide {
  0% {
    opacity: 0;
    transform: translateY(12px);
  }
  100% {
    opacity: 1;
    transform: translateY(0);
  }
}

@keyframes missionsCooldownFade {
  0% {
    opacity: 0;
  }
  100% {
    opacity: 1;
  }
}

@keyframes missionsFrostShimmer {
  0% {
    opacity: 0;
    transform: translateX(-60%);
  }
  40% {
    opacity: 0.45;
  }
  100% {
    opacity: 0;
    transform: translateX(120%);
  }
}

@keyframes missionsClaimConfetti {
  0% {
    opacity: 0;
    transform: translateY(-10px) scale(0.9);
  }
  35% {
    opacity: 0.85;
  }
  100% {
    opacity: 0;
    transform: translateY(-70px) scale(1.1);
  }
}

@keyframes missionsLootList {
  0% {
    opacity: 0;
    transform: translateY(14px);
  }
  100% {
    opacity: 1;
    transform: translateY(0);
  }
}

@keyframes missionsShieldShake {
  0% {
    transform: translateX(0);
  }
  25% {
    transform: translateX(-3px);
  }
  50% {
    transform: translateX(3px);
  }
  75% {
    transform: translateX(-2px);
  }
  100% {
    transform: translateX(0);
  }
}

@keyframes missionsShieldCrack {
  0% {
    opacity: 1;
    filter: grayscale(0.2);
    transform: scale(1.08);
  }
  60% {
    opacity: 0.5;
    filter: grayscale(0.6);
  }
  100% {
    opacity: 0.35;
    filter: grayscale(0.7);
    transform: scale(1);
  }
}

@media (prefers-reduced-motion: reduce) {
  .missions-bg-petal,
  .missions-card::after,
  .missions-progress__node,
  .missions-petal,
  .missions-heartbeat-btn::after,
  .missions-boss-countdown,
  .missions-claim-chest,
  .missions-claim-chest__lid {
    animation: none !important;
  }

  .missions-card,
  .missions-card--heartbeat,
  .missions-active-card__cta-btn,
  .missions-heartbeat-btn,
  .missions-heartbeat-indicator,
  .missions-petals,
  .missions-petals-mini,
  .missions-toast,
  .missions-market-card,
  .missions-market-card__front,
  .missions-market-card__back,
  .missions-cooldown-overlay,
  .missions-claim-confetti,
  .missions-claim-loot,
  .missions-boss-shield,
  .missions-boss-countdown__value {
    animation: none !important;
    transition: none !important;
    transform: none !important;
  }
}

@keyframes emotion-liquid-drift {
  0% {
    transform: translate3d(-12%, -10%, 0) scale(1);
    opacity: 0.75;
  }
  45% {
    transform: translate3d(14%, 12%, 0) scale(1.08);
    opacity: 1;
  }
  100% {
    transform: translate3d(-10%, -8%, 0) scale(1);
    opacity: 0.78;
  }
}

@keyframes emotion-liquid-shift {
  0% {
    transform: translate3d(8%, 6%, 0) scale(1.05);
    opacity: 0.65;
  }
  55% {
    transform: translate3d(-6%, -8%, 0) scale(1);
    opacity: 0.95;
  }
  100% {
    transform: translate3d(10%, 4%, 0) scale(1.04);
    opacity: 0.7;
  }
}

@keyframes emotion-highlight-glow {
  0%,
  100% {
    transform: translate3d(0, 0, 0) scale(1);
    box-shadow:
      inset 0 0 0 1px rgba(255, 255, 255, 0.18),
      inset 0 -12px 24px rgba(8, 20, 40, 0.4),
      0 18px 34px rgba(6, 14, 28, 0.45);
  }
  50% {
    transform: translate3d(0, 0, 0) scale(1.05);
    box-shadow:
      inset 0 0 0 1px rgba(255, 255, 255, 0.24),
      inset 0 -16px 32px rgba(8, 20, 40, 0.52),
      0 26px 46px rgba(6, 14, 28, 0.6),
      0 0 22px rgb(var(--highlight-rgb, 46 204 113) / 0.55);
  }
}<|MERGE_RESOLUTION|>--- conflicted
+++ resolved
@@ -2256,33 +2256,34 @@
   display: flex;
   flex-direction: column;
   flex: 1 1 auto;
+
   --market-stack-gap: clamp(0.3rem, 1.3vw, 0.5rem);
+  --market-stack-padding-inline: clamp(0.3rem, 1.4vw, 0.55rem);
+  --market-stack-padding-block: clamp(0.45rem, 1.6vw, 0.65rem);
+  --market-stack-safe-area: max(env(safe-area-inset-bottom, 0px), 0.5rem);
+  /* valor real del header; ajustá si tu header mide distinto */
+  --market-stack-header-height: clamp(2.2rem, 6vw, 3rem);
+
   gap: var(--market-stack-gap);
   margin-top: clamp(0.3rem, 1.3vw, 0.5rem);
   min-height: 0;
-  --market-stack-padding-inline: clamp(0.3rem, 1.4vw, 0.55rem);
-  --market-stack-padding-block: clamp(0.45rem, 1.6vw, 0.65rem);
-  --market-stack-safe-area: max(env(safe-area-inset-bottom, 0px), 0.5rem);
-  --market-stack-header-height: 0px;
-<<<<<<< HEAD
+
   padding-inline: var(--market-stack-padding-inline);
-  padding-left: var(--market-stack-padding-inline);
-  padding-right: var(--market-stack-padding-inline);
   padding-top: calc(var(--market-stack-padding-block) + var(--market-stack-header-height));
-=======
-  padding: var(--market-stack-padding-block) var(--market-stack-padding-inline);
->>>>>>> 351b689b
   padding-bottom: calc(var(--market-stack-padding-block) + var(--market-stack-safe-area));
+
   overflow-y: auto;
   overscroll-behavior: contain;
   touch-action: pan-y;
   scrollbar-width: thin;
   scrollbar-color: rgba(148, 163, 184, 0.35) transparent;
   -webkit-overflow-scrolling: touch;
+
   scroll-snap-type: y mandatory;
   scroll-padding-top: calc(var(--market-stack-padding-block) + var(--market-stack-header-height));
   scroll-padding-bottom: calc(var(--market-stack-padding-block) + var(--market-stack-safe-area));
 }
+
 
 .missions-market-card__stack::-webkit-scrollbar {
   width: 6px;
@@ -2384,13 +2385,7 @@
     opacity var(--motion-duration-base) var(--motion-ease-enter);
   scroll-snap-align: start;
   scroll-snap-stop: always;
-<<<<<<< HEAD
-  scroll-margin-top: calc(
-    var(--market-stack-header-height, 0px) + var(--market-stack-padding-block, 0px)
-  );
-=======
   scroll-margin-top: var(--market-stack-header-height, 0px);
->>>>>>> 351b689b
   min-height: calc(100% - var(--market-stack-gap, 0px));
   max-height: 100%;
 }
