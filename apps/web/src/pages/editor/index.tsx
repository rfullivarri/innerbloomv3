<<<<<<< HEAD
import { useCallback, useEffect, useMemo, useState, type FormEvent, type KeyboardEvent } from 'react';
=======
import { useCallback, useEffect, useMemo, useRef, useState, type FormEvent } from 'react';
>>>>>>> a79b481c
import { useLocation } from 'react-router-dom';
import { DevErrorBoundary } from '../../components/DevErrorBoundary';
import { Navbar } from '../../components/layout/Navbar';
import { MobileBottomNav } from '../../components/layout/MobileBottomNav';
import { Card } from '../../components/common/Card';
import { ToastBanner } from '../../components/common/ToastBanner';
import { useBackendUser } from '../../hooks/useBackendUser';
import { useCreateTask, useDeleteTask, useUpdateTask, useUserTasks } from '../../hooks/useUserTasks';
import { useDifficulties, usePillars, useStats, useTraits } from '../../hooks/useCatalogs';
import { type UserTask } from '../../lib/api';
import { fetchCatalogStats, fetchCatalogTraits, type Pillar } from '../../lib/api/catalogs';
import {
  DASHBOARD_SECTIONS,
  getActiveSection,
  taskEditorSection,
  type DashboardSectionConfig,
} from '../dashboardSections';

<<<<<<< HEAD
type TaskBoardGroup = {
  key: string;
  name: string;
  code: string;
  tasks: UserTask[];
};
=======
export const FEATURE_TASK_EDITOR_MOBILE_LIST_V1 = true;
>>>>>>> a79b481c

export default function TaskEditorPage() {
  const location = useLocation();
  const activeSection = getActiveSection(location.pathname);
  const { backendUserId, status: backendStatus, error: backendError, reload: reloadProfile } =
    useBackendUser();
  const { tasks, status: tasksStatus, error: tasksError, reload: reloadTasks } =
    useUserTasks(backendUserId);
  const {
    data: pillars,
    isLoading: isLoadingPillars,
    error: pillarsError,
    reload: reloadPillars,
  } = usePillars();
  const { data: difficulties } = useDifficulties();

  const [traitNamesById, setTraitNamesById] = useState<Record<string, string>>({});
  const [statNamesById, setStatNamesById] = useState<Record<string, string>>({});

  const [searchTerm, setSearchTerm] = useState('');
  const [selectedPillar, setSelectedPillar] = useState('');
  const [showCreateModal, setShowCreateModal] = useState(false);
  const [taskToEdit, setTaskToEdit] = useState<UserTask | null>(null);
  const [editVariant, setEditVariant] = useState<'modal' | 'panel'>('modal');
  const [editGroupKey, setEditGroupKey] = useState<string | null>(null);
  const [taskToDelete, setTaskToDelete] = useState<UserTask | null>(null);
  const [deleteErrorMessage, setDeleteErrorMessage] = useState<string | null>(null);
  const [pageToast, setPageToast] = useState<ToastMessage | null>(null);
  const [duplicatingTaskId, setDuplicatingTaskId] = useState<string | null>(null);

  const { deleteTask, status: deleteStatus } = useDeleteTask();
  const { createTask: duplicateTask } = useCreateTask();

  const normalizedSearch = searchTerm.trim().toLowerCase();
  const isBackendReady = backendStatus === 'success' && Boolean(backendUserId);
  const isLoadingTasks =
    !isBackendReady || tasksStatus === 'loading' || (isBackendReady && tasksStatus === 'idle');
  const combinedError = backendError ?? tasksError;

  useEffect(() => {
    if (!taskToDelete) {
      setDeleteErrorMessage(null);
    }
  }, [taskToDelete]);

  useEffect(() => {
    const missingTraitsByPillar = new Map<string, Set<string>>();

    for (const task of tasks) {
      const pillarId = task.pillarId?.trim();
      const traitId = task.traitId?.trim();
      if (!pillarId || !traitId || traitNamesById[traitId]) {
        continue;
      }

      if (!missingTraitsByPillar.has(pillarId)) {
        missingTraitsByPillar.set(pillarId, new Set());
      }
      missingTraitsByPillar.get(pillarId)!.add(traitId);
    }

    if (missingTraitsByPillar.size === 0) {
      return;
    }

    let isCancelled = false;

    const loadTraits = async () => {
      const updates: Record<string, string> = {};

      for (const [pillarId] of missingTraitsByPillar) {
        try {
          const traits = await fetchCatalogTraits(pillarId);
          for (const trait of traits) {
            updates[trait.id] = trait.name;
          }
        } catch (error) {
          console.error('Failed to load traits for pillar', pillarId, error);
        }
      }

      if (!isCancelled && Object.keys(updates).length > 0) {
        setTraitNamesById((previous) => ({ ...previous, ...updates }));
      }
    };

    void loadTraits();

    return () => {
      isCancelled = true;
    };
  }, [tasks, traitNamesById]);

  useEffect(() => {
    const missingStatsByTrait = new Map<string, Set<string>>();

    for (const task of tasks) {
      const traitId = task.traitId?.trim();
      const statId = task.statId?.trim();
      if (!traitId || !statId || statNamesById[statId]) {
        continue;
      }

      if (!missingStatsByTrait.has(traitId)) {
        missingStatsByTrait.set(traitId, new Set());
      }
      missingStatsByTrait.get(traitId)!.add(statId);
    }

    if (missingStatsByTrait.size === 0) {
      return;
    }

    let isCancelled = false;

    const loadStats = async () => {
      const updates: Record<string, string> = {};

      for (const [traitId] of missingStatsByTrait) {
        try {
          const stats = await fetchCatalogStats(traitId);
          for (const stat of stats) {
            updates[stat.id] = stat.name;
          }
        } catch (error) {
          console.error('Failed to load stats for trait', traitId, error);
        }
      }

      if (!isCancelled && Object.keys(updates).length > 0) {
        setStatNamesById((previous) => ({ ...previous, ...updates }));
      }
    };

    void loadStats();

    return () => {
      isCancelled = true;
    };
  }, [tasks, statNamesById]);

  const pillarOptions = useMemo(() => {
    return [
      { value: '', label: 'Todos los pilares' },
      ...pillars.map((pillar) => ({ value: pillar.id, label: pillar.name })),
    ];
  }, [pillars]);

  const pillarNamesById = useMemo(() => {
    const map = new Map<string, string>();
    for (const pillar of pillars) {
      map.set(pillar.id, pillar.name);
    }
    return map;
  }, [pillars]);

  const traitNamesMap = useMemo(() => new Map(Object.entries(traitNamesById)), [traitNamesById]);
  const statNamesMap = useMemo(() => new Map(Object.entries(statNamesById)), [statNamesById]);
  const difficultyNamesById = useMemo(() => {
    const map = new Map<string, string>();
    for (const difficulty of difficulties) {
      map.set(difficulty.id, difficulty.name);
    }
    return map;
  }, [difficulties]);

  const pillarGrouping = useMemo(() => {
    const canonicalOrder = new Map<string, number>();
    const normalizedToCanonical = new Map<string, string>();
    const metaByCanonical = new Map<string, { name: string; code: string }>();

    pillars.forEach((pillar, index) => {
      const canonicalId = pillar.id;
      const normalizedId = canonicalId.trim().toLowerCase();
      const code = (pillar.code ?? pillar.id).trim();
      const normalizedCode = code.toLowerCase();

      canonicalOrder.set(canonicalId, index);
      metaByCanonical.set(canonicalId, { name: pillar.name, code });

      if (normalizedId.length > 0) {
        normalizedToCanonical.set(normalizedId, canonicalId);
      }

      if (normalizedCode.length > 0) {
        normalizedToCanonical.set(normalizedCode, canonicalId);
      }
    });

    return { canonicalOrder, normalizedToCanonical, metaByCanonical };
  }, [pillars]);

  const filteredTasks = useMemo(() => {
    return tasks.filter((task) => {
      const matchesSearch =
        normalizedSearch.length === 0 || task.title.toLowerCase().includes(normalizedSearch);
      const matchesPillar =
        selectedPillar.length === 0 || (task.pillarId ?? '').toLowerCase() === selectedPillar.toLowerCase();
      return matchesSearch && matchesPillar;
    });
  }, [normalizedSearch, selectedPillar, tasks]);

  const sortedTasks = useMemo(() => {
<<<<<<< HEAD
    const defaultOrder = pillarGrouping.canonicalOrder.size + 1;

    return filteredTasks
      .map((task, index) => ({ task, index }))
      .sort((a, b) => {
        const normalizedA = (a.task.pillarId ?? '').trim().toLowerCase();
        const normalizedB = (b.task.pillarId ?? '').trim().toLowerCase();
        const canonicalA =
          pillarGrouping.normalizedToCanonical.get(normalizedA) ?? (normalizedA.length > 0 ? normalizedA : '__unknown__');
        const canonicalB =
          pillarGrouping.normalizedToCanonical.get(normalizedB) ?? (normalizedB.length > 0 ? normalizedB : '__unknown__');

        const orderA = pillarGrouping.canonicalOrder.get(canonicalA) ?? defaultOrder;
        const orderB = pillarGrouping.canonicalOrder.get(canonicalB) ?? defaultOrder;

        if (orderA !== orderB) {
          return orderA - orderB;
        }

        return a.index - b.index;
      })
      .map((entry) => entry.task);
  }, [filteredTasks, pillarGrouping]);

  const groupedTasks = useMemo(() => {
    const groups: TaskBoardGroup[] = [];
    const groupsByKey = new Map<string, TaskBoardGroup>();

    for (const pillar of pillars) {
      const meta = pillarGrouping.metaByCanonical.get(pillar.id) ?? {
        name: pillar.name,
        code: pillar.code ?? pillar.id,
      };

      const group: TaskBoardGroup = {
        key: pillar.id,
        name: meta.name,
        code: meta.code,
        tasks: [],
      };

      groups.push(group);
      groupsByKey.set(group.key, group);
    }

    const unknownGroup: TaskBoardGroup = {
      key: '__unknown__',
      name: 'Sin asignar',
      code: 'UNKNOWN',
      tasks: [],
    };

    for (const task of sortedTasks) {
      const normalized = (task.pillarId ?? '').trim().toLowerCase();
      const canonical = pillarGrouping.normalizedToCanonical.get(normalized);
      if (canonical && groupsByKey.has(canonical)) {
        groupsByKey.get(canonical)!.tasks.push(task);
        continue;
      }

      if (normalized.length > 0 && groupsByKey.has(normalized)) {
        groupsByKey.get(normalized)!.tasks.push(task);
        continue;
      }

      unknownGroup.tasks.push(task);
    }

    if (unknownGroup.tasks.length > 0) {
      groups.push(unknownGroup);
      groupsByKey.set(unknownGroup.key, unknownGroup);
    }

    return { groups, groupsByKey };
  }, [pillarGrouping, pillars, sortedTasks]);

  const tasksById = useMemo(() => {
    const map = new Map<string, UserTask>();
    for (const task of sortedTasks) {
      map.set(task.id, task);
    }
    return map;
  }, [sortedTasks]);
=======
    if (!FEATURE_TASK_EDITOR_MOBILE_LIST_V1) {
      return filteredTasks;
    }

    const entries = filteredTasks.map((task) => ({
      task,
      pillarName: pillarNamesById.get(task.pillarId ?? '') ?? '',
    }));

    entries.sort((a, b) => {
      if (a.pillarName === b.pillarName) {
        return a.task.title.localeCompare(b.task.title, 'es', { sensitivity: 'base' });
      }

      if (!a.pillarName) {
        return 1;
      }

      if (!b.pillarName) {
        return -1;
      }

      return a.pillarName.localeCompare(b.pillarName, 'es', { sensitivity: 'base' });
    });

    return entries.map((entry) => entry.task);
  }, [filteredTasks, pillarNamesById]);
>>>>>>> a79b481c

  const hasActiveFilters = normalizedSearch.length > 0 || selectedPillar.length > 0;
  const isDeletingTask = deleteStatus === 'loading';

  const isTaskListEmpty = !isLoadingTasks && !combinedError && tasks.length === 0;
  const visibleTasks = FEATURE_TASK_EDITOR_MOBILE_LIST_V1 ? sortedTasks : filteredTasks;
  const isFilteredEmpty =
    !isLoadingTasks && !combinedError && tasks.length > 0 && visibleTasks.length === 0;

  const handleRetry = () => {
    reloadProfile();
    reloadTasks();
  };

  const handleCreateClick = () => {
    setShowCreateModal(true);
  };

  const handleDeleteModalClose = useCallback(() => {
    if (isDeletingTask) {
      return;
    }
    setTaskToDelete(null);
  }, [isDeletingTask]);

  const handleConfirmDelete = useCallback(async () => {
    if (!taskToDelete) {
      setDeleteErrorMessage('No se encontró la tarea que deseas eliminar.');
      return;
    }

    if (!backendUserId) {
      setDeleteErrorMessage('No se pudo identificar tu usuario. Intenta más tarde.');
      return;
    }

    setDeleteErrorMessage(null);

    try {
      await deleteTask(backendUserId, taskToDelete.id);
      setTaskToDelete(null);
    } catch (error) {
      const message = error instanceof Error ? error.message : 'No se pudo eliminar la tarea.';
      setDeleteErrorMessage(message);
    }
  }, [backendUserId, deleteTask, taskToDelete]);

  useEffect(() => {
<<<<<<< HEAD
    if (!taskToEdit) {
      return;
    }

    const latestTask = tasksById.get(taskToEdit.id);

    if (!latestTask) {
      setTaskToEdit(null);
      setEditGroupKey(null);
      return;
    }

    const sameTitle = (latestTask.title ?? '') === (taskToEdit.title ?? '');
    const sameDifficulty = (latestTask.difficultyId ?? '') === (taskToEdit.difficultyId ?? '');
    const sameNotes = (latestTask.notes ?? '') === (taskToEdit.notes ?? '');
    const sameStatus = Boolean(latestTask.isActive) === Boolean(taskToEdit.isActive);
    const sameUpdatedAt = (latestTask.updatedAt ?? '') === (taskToEdit.updatedAt ?? '');

    if (sameTitle && sameDifficulty && sameNotes && sameStatus && sameUpdatedAt) {
      return;
    }

    setTaskToEdit(latestTask);
  }, [taskToEdit, tasksById]);

  const handleOpenEditModal = useCallback((task: UserTask) => {
    setEditVariant('modal');
    setEditGroupKey(null);
    setTaskToEdit(task);
  }, []);

  const handleOpenEditPanel = useCallback((task: UserTask, groupKey: string) => {
    setEditVariant('panel');
    setEditGroupKey(groupKey);
    setTaskToEdit(task);
  }, []);

  const handleCloseEdit = useCallback(() => {
    setTaskToEdit(null);
    setEditGroupKey(null);
    setEditVariant('modal');
  }, []);

  const handleNavigatePanelTask = useCallback(
    (taskId: string) => {
      const nextTask = tasksById.get(taskId);
      if (nextTask) {
        setTaskToEdit(nextTask);
      }
    },
    [tasksById],
  );

  const handleDeleteTask = useCallback((task: UserTask) => {
    setTaskToDelete(task);
  }, []);

  const navigationTasks =
    editVariant === 'panel' && editGroupKey ? groupedTasks.groupsByKey.get(editGroupKey)?.tasks ?? [] : [];
  const activeTaskId = editVariant === 'panel' && taskToEdit ? taskToEdit.id : null;
=======
    if (!pageToast) {
      return;
    }

    const timeoutId = window.setTimeout(() => setPageToast(null), 4000);
    return () => window.clearTimeout(timeoutId);
  }, [pageToast]);

  const handleDuplicateTask = useCallback(
    async (task: UserTask) => {
      if (!backendUserId) {
        setPageToast({
          type: 'error',
          text: 'No se pudo identificar tu usuario. Intenta más tarde.',
        });
        return;
      }

      setDuplicatingTaskId(task.id);

      try {
        const normalizedTitle = task.title?.trim() ?? '';
        const title = normalizedTitle.length > 0 ? `${normalizedTitle} (copia)` : 'Tarea duplicada';
        await duplicateTask(backendUserId, {
          title,
          pillarId: task.pillarId ?? null,
          traitId: task.traitId ?? null,
          statId: task.statId ?? null,
          difficultyId: task.difficultyId ?? null,
          notes: task.notes ?? null,
          isActive: task.isActive ?? true,
        });
        setPageToast({ type: 'success', text: 'Tarea duplicada correctamente.' });
      } catch (error) {
        const message = error instanceof Error ? error.message : 'No se pudo duplicar la tarea.';
        setPageToast({ type: 'error', text: message });
      } finally {
        setDuplicatingTaskId(null);
      }
    },
    [backendUserId, duplicateTask],
  );

  const handleImproveTask = useCallback(
    (task: UserTask) => {
      if (!task) {
        return;
      }

      // TODO: conectar con el flujo de mejora por IA cuando esté disponible en el editor.
      setPageToast({
        type: 'info',
        text: 'Pronto podrás mejorar tareas con IA desde aquí.',
      });
    },
    [],
  );
>>>>>>> a79b481c

  return (
    <DevErrorBoundary>
      <div className="flex min-h-screen flex-col">
        <Navbar title={activeSection.pageTitle} sections={DASHBOARD_SECTIONS} />
        <main className="flex-1 pb-24 md:pb-0">
          <div className="mx-auto w-full max-w-7xl px-3 py-4 md:px-5 md:py-6 lg:px-6 lg:py-8">
            <SectionHeader section={taskEditorSection} />
            <Card>
              <div className="flex flex-col gap-5">
                {pageToast && (
                  <ToastBanner tone={pageToast.type} message={pageToast.text} className="px-3" />
                )}
                <TaskFilters
                  searchTerm={searchTerm}
                  onSearchChange={setSearchTerm}
                  selectedPillar={selectedPillar}
                  onPillarChange={setSelectedPillar}
                  pillars={pillarOptions}
                  isLoadingPillars={isLoadingPillars}
                  pillarsError={pillarsError}
                  onRetryPillars={reloadPillars}
                />

                {isLoadingTasks && <TaskListSkeleton />}

                {combinedError && !isLoadingTasks && (
                  <TaskListError message={combinedError.message} onRetry={handleRetry} />
                )}

                {isTaskListEmpty && (
                  <TaskListEmpty message="Todavía no tienes tareas. Usa el botón para comenzar cuando esté listo." />
                )}

                {isFilteredEmpty && (
                  <TaskListEmpty
                    message={
                      hasActiveFilters
                        ? 'No encontramos tareas con los filtros actuales. Ajusta la búsqueda para ver más resultados.'
                        : 'No encontramos tareas para mostrar.'
                    }
                  />
                )}

<<<<<<< HEAD
                {!isLoadingTasks && !combinedError && filteredTasks.length > 0 && (
                  <>
                    <div className="lg:hidden">
                      <TaskList
                        tasks={sortedTasks}
                        pillarNamesById={pillarNamesById}
                        traitNamesById={traitNamesMap}
                        statNamesById={statNamesMap}
                        difficultyNamesById={difficultyNamesById}
                        onEditTask={handleOpenEditModal}
                        onDeleteTask={handleDeleteTask}
                      />
                    </div>
                    <TaskBoard
                      groups={groupedTasks.groups}
                      difficultyNamesById={difficultyNamesById}
                      pillarNamesById={pillarNamesById}
                      activeTaskId={activeTaskId}
                      onSelectTask={handleOpenEditPanel}
                      onDeleteTask={handleDeleteTask}
                    />
                  </>
=======
                {!isLoadingTasks && !combinedError && visibleTasks.length > 0 && (
                  <TaskList
                    tasks={visibleTasks}
                    pillarNamesById={pillarNamesById}
                    traitNamesById={traitNamesMap}
                    statNamesById={statNamesMap}
                    difficultyNamesById={difficultyNamesById}
                    onEditTask={(task) => setTaskToEdit(task)}
                    onDeleteTask={(task) => setTaskToDelete(task)}
                    onDuplicateTask={FEATURE_TASK_EDITOR_MOBILE_LIST_V1 ? handleDuplicateTask : undefined}
                    onImproveTask={FEATURE_TASK_EDITOR_MOBILE_LIST_V1 ? handleImproveTask : undefined}
                    duplicatingTaskId={FEATURE_TASK_EDITOR_MOBILE_LIST_V1 ? duplicatingTaskId : null}
                  />
>>>>>>> a79b481c
                )}
              </div>
            </Card>
          </div>
        </main>
        <MobileBottomNav
          items={DASHBOARD_SECTIONS.map((section) => {
            const Icon = section.icon;

            return {
              key: section.key,
              label: section.key === 'editor' ? 'Editor' : section.label,
              to: section.to,
              icon: <Icon className="h-4 w-4" />,
              end: section.end,
            };
          })}
        />
        <button
          type="button"
          onClick={handleCreateClick}
          className="fixed bottom-24 right-4 z-30 inline-flex items-center gap-2 rounded-full bg-gradient-to-r from-indigo-500 via-purple-500 to-rose-500 px-5 py-3 text-sm font-semibold text-white shadow-[0_12px_32px_rgba(79,70,229,0.35)] focus:outline-none focus-visible:ring-2 focus-visible:ring-white focus-visible:ring-offset-2 focus-visible:ring-offset-slate-950 md:bottom-10 md:right-8"
        >
          <span aria-hidden className="text-lg leading-none">＋</span>
          Nueva tarea
        </button>
        <CreateTaskModal
          open={showCreateModal}
          onClose={() => setShowCreateModal(false)}
          userId={backendUserId ?? null}
          pillars={pillars}
          isLoadingPillars={isLoadingPillars}
          pillarsError={pillarsError}
          onRetryPillars={reloadPillars}
        />
        <EditTaskModal
          open={taskToEdit != null}
          onClose={handleCloseEdit}
          userId={backendUserId ?? null}
          task={taskToEdit}
          pillars={pillars}
          variant={editVariant}
          navigationTasks={navigationTasks}
          onNavigateTask={handleNavigatePanelTask}
        />
        <DeleteTaskModal
          open={taskToDelete != null}
          onClose={handleDeleteModalClose}
          task={taskToDelete}
          isDeleting={isDeletingTask}
          errorMessage={deleteErrorMessage}
          onConfirm={handleConfirmDelete}
        />
      </div>
    </DevErrorBoundary>
  );
}

function SectionHeader({ section }: { section: DashboardSectionConfig }) {
  const normalizedTitle = section.contentTitle.trim();
  const normalizedDescription = section.description?.trim() ?? '';
  const shouldShowTitle = normalizedTitle.length > 0;
  const shouldShowDescription = normalizedDescription.length > 0;

  if (!shouldShowTitle && !shouldShowDescription) {
    return null;
  }

  return (
    <header className="mb-6 space-y-2 md:mb-8">
      {shouldShowTitle && (
        <h1 className="font-display text-2xl font-semibold text-white sm:text-3xl">
          {normalizedTitle}
        </h1>
      )}
      {shouldShowDescription && <p className="text-sm text-slate-400">{normalizedDescription}</p>}
    </header>
  );
}

interface TaskFiltersProps {
  searchTerm: string;
  onSearchChange: (value: string) => void;
  selectedPillar: string;
  onPillarChange: (value: string) => void;
  pillars: Array<{ value: string; label: string }>;
  isLoadingPillars: boolean;
  pillarsError: Error | null;
  onRetryPillars: () => void;
}

function TaskFilters({
  searchTerm,
  onSearchChange,
  selectedPillar,
  onPillarChange,
  pillars,
  isLoadingPillars,
  pillarsError,
  onRetryPillars,
}: TaskFiltersProps) {
  if (!FEATURE_TASK_EDITOR_MOBILE_LIST_V1) {
    return (
      <div className="flex flex-col gap-3 md:flex-row md:items-end">
        <label className="flex w-full flex-col gap-2">
          <span className="text-xs font-semibold uppercase tracking-[0.18em] text-slate-400">
            Búsqueda
          </span>
          <div className="relative flex items-center">
            <input
              type="search"
              value={searchTerm}
              onChange={(event) => onSearchChange(event.target.value)}
              placeholder="Buscar por título"
              className="w-full rounded-full border border-white/10 bg-white/5 px-4 py-2.5 text-sm text-slate-100 placeholder:text-slate-400 focus:border-white/20 focus:outline-none focus:ring-2 focus:ring-white/20"
            />
          </div>
        </label>
        <label className="flex w-full flex-col gap-2 md:max-w-xs">
          <span className="text-xs font-semibold uppercase tracking-[0.18em] text-slate-400">
            Pilar
          </span>
          <select
            value={selectedPillar}
            onChange={(event) => onPillarChange(event.target.value)}
            className="w-full appearance-none rounded-full border border-white/10 bg-white/5 px-4 py-2.5 text-sm text-slate-100 focus:border-white/20 focus:outline-none focus:ring-2 focus:ring-white/20"
          >
            {pillars.map((pillar) => (
              <option key={pillar.value || 'all'} value={pillar.value} className="bg-slate-900 text-slate-100">
                {pillar.label}
              </option>
            ))}
          </select>
          {isLoadingPillars && (
            <span className="text-[11px] uppercase tracking-[0.2em] text-slate-500">Cargando pilares…</span>
          )}
          {pillarsError && !isLoadingPillars && (
            <button
              type="button"
              onClick={onRetryPillars}
              className="self-start text-[11px] font-semibold uppercase tracking-[0.2em] text-rose-300"
            >
              Reintentar cargar pilares
            </button>
          )}
        </label>
      </div>
    );
  }

  return (
    <div className="flex flex-col gap-4">
      <div className="md:hidden">
        <div className="sticky -mx-6 -mt-6 px-6 pt-6 pb-3 top-[4.5rem] z-30 space-y-3 rounded-t-2xl bg-surface/95 backdrop-blur">
          <label className="flex flex-col gap-1">
            <span className="text-[11px] font-semibold uppercase tracking-[0.24em] text-slate-400">
              Buscar tareas
            </span>
            <input
              type="search"
              value={searchTerm}
              onChange={(event) => onSearchChange(event.target.value)}
              placeholder="Buscar por título"
              className="w-full rounded-full border border-white/10 bg-white/5 px-4 py-2 text-sm text-slate-100 placeholder:text-slate-400 focus:border-white/20 focus:outline-none focus:ring-2 focus:ring-white/20"
            />
          </label>
          <div className="space-y-2">
            <span className="text-[10px] font-semibold uppercase tracking-[0.28em] text-slate-500">
              Pilares
            </span>
            <div className="flex gap-2 overflow-x-auto pb-1 [mask-image:linear-gradient(to_right,transparent,black_12%,black_88%,transparent)]">
              {pillars.map((pillar) => {
                const isActive = pillar.value === selectedPillar;
                return (
                  <button
                    key={pillar.value || 'all'}
                    type="button"
                    onClick={() => onPillarChange(pillar.value)}
                    className={`inline-flex items-center whitespace-nowrap rounded-full border px-3 py-1 text-[10px] font-semibold uppercase tracking-[0.24em] transition focus-visible:outline focus-visible:outline-2 focus-visible:outline-offset-2 focus-visible:outline-white/60 ${
                      isActive
                        ? 'border-indigo-400/70 bg-indigo-400/15 text-indigo-100'
                        : 'border-white/10 bg-white/5 text-slate-200 hover:border-white/20 hover:bg-white/10'
                    }`}
                    aria-pressed={isActive}
                  >
                    {pillar.label}
                  </button>
                );
              })}
            </div>
          </div>
        </div>
        {isLoadingPillars && (
          <p className="px-1 text-[10px] uppercase tracking-[0.28em] text-slate-500">Cargando pilares…</p>
        )}
        {pillarsError && !isLoadingPillars && (
          <button
            type="button"
            onClick={onRetryPillars}
            className="px-1 text-[10px] font-semibold uppercase tracking-[0.28em] text-rose-300"
          >
            Reintentar cargar pilares
          </button>
        )}
      </div>
      <div className="hidden flex-col gap-3 md:flex md:flex-row md:items-end">
        <label className="flex w-full flex-col gap-2">
          <span className="text-xs font-semibold uppercase tracking-[0.18em] text-slate-400">
            Búsqueda
          </span>
          <div className="relative flex items-center">
            <input
              type="search"
              value={searchTerm}
              onChange={(event) => onSearchChange(event.target.value)}
              placeholder="Buscar por título"
              className="w-full rounded-full border border-white/10 bg-white/5 px-4 py-2.5 text-sm text-slate-100 placeholder:text-slate-400 focus:border-white/20 focus:outline-none focus:ring-2 focus:ring-white/20"
            />
          </div>
        </label>
        <label className="flex w-full flex-col gap-2 md:max-w-xs">
          <span className="text-xs font-semibold uppercase tracking-[0.18em] text-slate-400">
            Pilar
          </span>
          <select
            value={selectedPillar}
            onChange={(event) => onPillarChange(event.target.value)}
            className="w-full appearance-none rounded-full border border-white/10 bg-white/5 px-4 py-2.5 text-sm text-slate-100 focus:border-white/20 focus:outline-none focus:ring-2 focus:ring-white/20"
          >
            {pillars.map((pillar) => (
              <option key={pillar.value || 'all'} value={pillar.value} className="bg-slate-900 text-slate-100">
                {pillar.label}
              </option>
            ))}
          </select>
          {isLoadingPillars && (
            <span className="text-[11px] uppercase tracking-[0.2em] text-slate-500">Cargando pilares…</span>
          )}
          {pillarsError && !isLoadingPillars && (
            <button
              type="button"
              onClick={onRetryPillars}
              className="self-start text-[11px] font-semibold uppercase tracking-[0.2em] text-rose-300"
            >
              Reintentar cargar pilares
            </button>
          )}
        </label>
      </div>
    </div>
  );
}

function TaskList({
  tasks,
  pillarNamesById,
  traitNamesById,
  statNamesById,
  difficultyNamesById,
  onEditTask,
  onDeleteTask,
  onDuplicateTask,
  onImproveTask,
  duplicatingTaskId = null,
}: {
  tasks: UserTask[];
  pillarNamesById: Map<string, string>;
  traitNamesById: Map<string, string>;
  statNamesById: Map<string, string>;
  difficultyNamesById: Map<string, string>;
  onEditTask: (task: UserTask) => void;
  onDeleteTask: (task: UserTask) => void;
  onDuplicateTask?: (task: UserTask) => void;
  onImproveTask?: (task: UserTask) => void;
  duplicatingTaskId?: string | null;
}) {
  if (!FEATURE_TASK_EDITOR_MOBILE_LIST_V1) {
    return (
      <div className="grid grid-cols-1 gap-3 sm:grid-cols-2 lg:grid-cols-3">
        {tasks.map((task) => (
          <TaskCard
            key={task.id}
            task={task}
            pillarName={pillarNamesById.get(task.pillarId ?? '') ?? null}
            traitName={task.traitId ? traitNamesById.get(task.traitId) ?? null : null}
            statName={task.statId ? statNamesById.get(task.statId) ?? null : null}
            difficultyName={task.difficultyId ? difficultyNamesById.get(task.difficultyId) ?? null : null}
            onEdit={() => onEditTask(task)}
            onDelete={() => onDeleteTask(task)}
          />
        ))}
      </div>
    );
  }

  return (
    <>
      <div className="md:hidden">
        <TaskListMobile
          tasks={tasks}
          pillarNamesById={pillarNamesById}
          difficultyNamesById={difficultyNamesById}
          onEditTask={onEditTask}
          onDeleteTask={onDeleteTask}
          onDuplicateTask={onDuplicateTask}
          onImproveTask={onImproveTask}
          duplicatingTaskId={duplicatingTaskId}
        />
      </div>
      <div className="hidden grid-cols-1 gap-3 sm:grid-cols-2 lg:grid-cols-3 md:grid">
        {tasks.map((task) => (
          <TaskCard
            key={task.id}
            task={task}
            pillarName={pillarNamesById.get(task.pillarId ?? '') ?? null}
            traitName={task.traitId ? traitNamesById.get(task.traitId) ?? null : null}
            statName={task.statId ? statNamesById.get(task.statId) ?? null : null}
            difficultyName={task.difficultyId ? difficultyNamesById.get(task.difficultyId) ?? null : null}
            onEdit={() => onEditTask(task)}
            onDelete={() => onDeleteTask(task)}
          />
        ))}
      </div>
    </>
  );
}

function TaskListMobile({
  tasks,
  pillarNamesById,
  difficultyNamesById,
  onEditTask,
  onDeleteTask,
  onDuplicateTask,
  onImproveTask,
  duplicatingTaskId,
}: {
  tasks: UserTask[];
  pillarNamesById: Map<string, string>;
  difficultyNamesById: Map<string, string>;
  onEditTask: (task: UserTask) => void;
  onDeleteTask: (task: UserTask) => void;
  onDuplicateTask?: (task: UserTask) => void;
  onImproveTask?: (task: UserTask) => void;
  duplicatingTaskId: string | null;
}) {
  const [openMenuTaskId, setOpenMenuTaskId] = useState<string | null>(null);
  const menuContainerRef = useRef<HTMLDivElement | null>(null);

  useEffect(() => {
    if (!openMenuTaskId) {
      return;
    }

    const handlePointerDown = (event: PointerEvent) => {
      const container = menuContainerRef.current;
      if (!container) {
        return;
      }
      if (container.contains(event.target as Node)) {
        return;
      }
      setOpenMenuTaskId(null);
    };

    const handleKeyDown = (event: KeyboardEvent) => {
      if (event.key === 'Escape') {
        setOpenMenuTaskId(null);
      }
    };

    window.addEventListener('pointerdown', handlePointerDown);
    window.addEventListener('keydown', handleKeyDown);
    return () => {
      window.removeEventListener('pointerdown', handlePointerDown);
      window.removeEventListener('keydown', handleKeyDown);
    };
  }, [openMenuTaskId]);

  useEffect(() => {
    if (!openMenuTaskId) {
      menuContainerRef.current = null;
    }
  }, [openMenuTaskId]);

  const resolveDifficulty = useCallback(
    (task: UserTask) => {
      const difficultyId = task.difficultyId ?? '';
      const name = difficultyId ? difficultyNamesById.get(difficultyId) ?? difficultyId : 'Sin dificultad';
      const reference = (difficultyId || name).toLowerCase();
      let tone = 'bg-slate-400';
      if (reference.includes('easy') || reference.includes('baja') || reference.includes('low')) {
        tone = 'bg-emerald-400';
      } else if (reference.includes('medium') || reference.includes('media')) {
        tone = 'bg-amber-400';
      } else if (reference.includes('hard') || reference.includes('alta') || reference.includes('high')) {
        tone = 'bg-rose-400';
      }

      return { label: name || 'Sin dificultad', tone };
    },
    [difficultyNamesById],
  );

  // TODO: incorporar gestos de swipe cuando exista infraestructura compartida en el proyecto.
  return (
    <ul className="divide-y divide-white/5 overflow-hidden rounded-2xl border border-white/10 bg-white/5">
      {tasks.map((task) => {
        const { label: difficultyLabel, tone } = resolveDifficulty(task);
        const pillarLabel = pillarNamesById.get(task.pillarId ?? '') ?? task.pillarId ?? 'Sin pilar';
        const isMenuOpen = openMenuTaskId === task.id;
        const isDuplicating = duplicatingTaskId === task.id;

        return (
          <li key={task.id} className="relative">
            <button
              type="button"
              onClick={() => onEditTask(task)}
              className="flex w-full flex-col gap-2 px-4 py-2.5 text-left transition hover:bg-white/10 focus-visible:outline focus-visible:outline-2 focus-visible:outline-offset-2 focus-visible:outline-white/60"
            >
              <div className="flex items-start justify-between gap-3">
                <p className="line-clamp-1 text-sm font-semibold text-white">{task.title}</p>
                <span
                  className={`ml-3 whitespace-nowrap rounded-full px-2 py-0.5 text-[10px] font-semibold uppercase tracking-[0.2em] ${
                    task.isActive
                      ? 'bg-emerald-500/15 text-emerald-200'
                      : 'bg-slate-600/20 text-slate-300'
                  }`}
                >
                  {task.isActive ? 'Activa' : 'Inactiva'}
                </span>
              </div>
              <div className="flex flex-wrap items-center gap-2 text-[11px] text-slate-300">
                <span className="inline-flex items-center gap-1">
                  <span className={`h-1.5 w-1.5 rounded-full ${tone}`} aria-hidden />
                  <span>{difficultyLabel}</span>
                </span>
                <span className="inline-flex items-center gap-1 rounded-full border border-white/10 bg-white/5 px-2 py-0.5 text-[10px] font-semibold uppercase tracking-[0.18em] text-slate-100">
                  {pillarLabel || 'Sin pilar'}
                </span>
              </div>
            </button>
            <div
              className="pointer-events-auto absolute right-2 top-2"
              ref={(node) => {
                if (isMenuOpen) {
                  menuContainerRef.current = node;
                }
              }}
            >
              <button
                type="button"
                aria-haspopup="menu"
                aria-expanded={isMenuOpen}
                onClick={(event) => {
                  event.stopPropagation();
                  setOpenMenuTaskId((current) => (current === task.id ? null : task.id));
                }}
                className="flex h-8 w-8 items-center justify-center rounded-full border border-white/10 bg-white/5 text-base text-slate-200 transition hover:border-white/30 hover:bg-white/10 focus-visible:outline focus-visible:outline-2 focus-visible:outline-offset-2 focus-visible:outline-white/60"
              >
                <span aria-hidden>⋯</span>
                <span className="sr-only">Más acciones</span>
              </button>
              {isMenuOpen && (
                <div className="absolute right-0 top-10 z-40 w-44 rounded-xl border border-white/10 bg-slate-900/95 p-1 shadow-[0_10px_30px_rgba(15,23,42,0.6)]">
                  <button
                    type="button"
                    onClick={(event) => {
                      event.stopPropagation();
                      setOpenMenuTaskId(null);
                      onEditTask(task);
                    }}
                    className="flex w-full items-center gap-2 rounded-lg px-3 py-2 text-left text-sm text-slate-100 transition hover:bg-white/10"
                  >
                    Editar
                  </button>
                  <button
                    type="button"
                    disabled={!onDuplicateTask || isDuplicating}
                    onClick={(event) => {
                      event.stopPropagation();
                      setOpenMenuTaskId(null);
                      if (onDuplicateTask) {
                        void onDuplicateTask(task);
                      }
                    }}
                    className={`flex w-full items-center gap-2 rounded-lg px-3 py-2 text-left text-sm transition ${
                      !onDuplicateTask
                        ? 'cursor-not-allowed text-slate-500'
                        : 'text-slate-100 hover:bg-white/10'
                    } ${isDuplicating ? 'opacity-70' : ''}`.trim()}
                  >
                    {isDuplicating ? 'Duplicando…' : 'Duplicar'}
                  </button>
                  <button
                    type="button"
                    disabled={!onImproveTask}
                    onClick={(event) => {
                      event.stopPropagation();
                      setOpenMenuTaskId(null);
                      if (onImproveTask) {
                        onImproveTask(task);
                      }
                    }}
                    className={`flex w-full items-center gap-2 rounded-lg px-3 py-2 text-left text-sm transition ${
                      onImproveTask
                        ? 'text-slate-100 hover:bg-white/10'
                        : 'cursor-not-allowed text-slate-500'
                    }`}
                  >
                    Mejorar con IA
                  </button>
                  <button
                    type="button"
                    onClick={(event) => {
                      event.stopPropagation();
                      setOpenMenuTaskId(null);
                      onDeleteTask(task);
                    }}
                    className="flex w-full items-center gap-2 rounded-lg px-3 py-2 text-left text-sm text-rose-200 transition hover:bg-rose-500/10"
                  >
                    Eliminar
                  </button>
                </div>
              )}
            </div>
          </li>
        );
      })}
    </ul>
  );
}

function TaskCard({
  task,
  pillarName,
  traitName,
  statName,
  difficultyName,
  onEdit,
  onDelete,
}: {
  task: UserTask;
  pillarName: string | null;
  traitName: string | null;
  statName: string | null;
  difficultyName: string | null;
  onEdit: () => void;
  onDelete: () => void;
}) {
  const hasNotes = Boolean(task.notes && task.notes.trim().length > 0);

  return (
    <article className="group relative flex flex-col gap-3 rounded-2xl border border-white/10 bg-white/5 p-4 shadow-[0_8px_24px_rgba(15,23,42,0.35)] transition hover:border-white/20">
      <div className="flex flex-col gap-3 sm:flex-row sm:items-start sm:justify-between">
        <h3 className="font-semibold text-slate-100">{task.title}</h3>
        <div className="flex w-full flex-wrap items-center gap-2 sm:w-auto sm:justify-end">
          <span
            className={`rounded-full px-2.5 py-1 text-xs font-semibold uppercase tracking-[0.18em] ${
              task.isActive
                ? 'bg-emerald-500/15 text-emerald-300'
                : 'bg-slate-500/20 text-slate-300'
            }`}
          >
            {task.isActive ? 'Activa' : 'Inactiva'}
          </span>
          <button
            type="button"
            onClick={onEdit}
            className="rounded-full border border-white/15 px-3 py-1 text-[11px] font-semibold uppercase tracking-[0.2em] text-slate-200 transition hover:border-white/30 hover:text-white"
          >
            Editar
          </button>
          <button
            type="button"
            onClick={onDelete}
            className="rounded-full border border-rose-500/30 px-3 py-1 text-[11px] font-semibold uppercase tracking-[0.2em] text-rose-200 transition hover:border-rose-400 hover:text-rose-100"
          >
            Eliminar
          </button>
        </div>
      </div>
      <dl className="grid gap-1 text-xs text-slate-400">
        <div className="flex items-center justify-between gap-4">
          <dt className="font-medium text-slate-300">Pilar</dt>
          <dd className="truncate text-right text-slate-200">{pillarName ?? task.pillarId ?? '—'}</dd>
        </div>
        <div className="flex items-center justify-between gap-4">
          <dt className="font-medium text-slate-300">Rasgo</dt>
          <dd className="truncate text-right">{traitName ?? task.traitId ?? '—'}</dd>
        </div>
        <div className="flex items-center justify-between gap-4">
          <dt className="font-medium text-slate-300">Stat</dt>
          <dd className="truncate text-right">{statName ?? task.statId ?? '—'}</dd>
        </div>
        <div className="flex items-center justify-between gap-4">
          <dt className="font-medium text-slate-300">Dificultad</dt>
          <dd className="truncate text-right">{difficultyName ?? task.difficultyId ?? '—'}</dd>
        </div>
        <div className="flex items-center justify-between gap-4">
          <dt className="font-medium text-slate-300">XP base</dt>
          <dd className="truncate text-right">{task.xp != null ? task.xp : '—'}</dd>
        </div>
      </dl>
      {hasNotes && (
        <p className="mt-1 rounded-xl bg-slate-900/40 p-3 text-sm leading-relaxed text-slate-200">
          {task.notes}
        </p>
      )}
      <p className="text-[11px] uppercase tracking-[0.2em] text-slate-500">
        Actualizada: {formatDateLabel(task.updatedAt)}
      </p>
    </article>
  );
}

interface TaskBoardProps {
  groups: TaskBoardGroup[];
  difficultyNamesById: Map<string, string>;
  pillarNamesById: Map<string, string>;
  activeTaskId: string | null;
  onSelectTask: (task: UserTask, groupKey: string) => void;
  onDeleteTask: (task: UserTask) => void;
}

const PILLAR_STYLE_MAP: Record<string, { headerText: string; badgeBg: string; badgeText: string; bullet: string; ring: string }>
 = {
  BODY: {
    headerText: 'text-emerald-300',
    badgeBg: 'bg-emerald-500/15 border border-emerald-400/40',
    badgeText: 'text-emerald-100',
    bullet: 'text-emerald-300',
    ring: 'ring-emerald-400/40',
  },
  MIND: {
    headerText: 'text-sky-300',
    badgeBg: 'bg-sky-500/15 border border-sky-400/40',
    badgeText: 'text-sky-100',
    bullet: 'text-sky-300',
    ring: 'ring-sky-400/40',
  },
  SOUL: {
    headerText: 'text-violet-300',
    badgeBg: 'bg-violet-500/15 border border-violet-400/40',
    badgeText: 'text-violet-100',
    bullet: 'text-violet-300',
    ring: 'ring-violet-400/40',
  },
};

const DEFAULT_PILLAR_STYLE = {
  headerText: 'text-indigo-300',
  badgeBg: 'bg-indigo-500/15 border border-indigo-400/40',
  badgeText: 'text-indigo-100',
  bullet: 'text-indigo-300',
  ring: 'ring-indigo-400/40',
};

function resolvePillarStyle(code: string | undefined) {
  if (!code) {
    return DEFAULT_PILLAR_STYLE;
  }
  return PILLAR_STYLE_MAP[code.toUpperCase()] ?? DEFAULT_PILLAR_STYLE;
}

function TaskBoard({
  groups,
  difficultyNamesById,
  pillarNamesById,
  activeTaskId,
  onSelectTask,
  onDeleteTask,
}: TaskBoardProps) {
  if (groups.length === 0) {
    return <div className="hidden lg:block" />;
  }

  return (
    <div className="hidden gap-4 lg:grid lg:grid-cols-3">
      {groups.map((group) => {
        const style = resolvePillarStyle(group.code);
        const displayCode = group.code === 'UNKNOWN' ? 'Sin pilar' : group.code;

        return (
          <section
            key={group.key}
            className="flex min-h-[260px] flex-col rounded-2xl border border-white/10 bg-white/5 p-4"
          >
            <header className="flex items-center justify-between border-b border-white/5 pb-3">
              <div className="space-y-1">
                <p className={`text-xs font-semibold uppercase tracking-[0.24em] ${style.headerText}`}>
                  {group.name}
                </p>
                <p className="text-[11px] uppercase tracking-[0.2em] text-slate-500">{displayCode}</p>
              </div>
              <span
                className={`inline-flex items-center justify-center rounded-full px-3 py-1 text-[11px] font-semibold uppercase tracking-[0.2em] ${style.badgeBg} ${style.badgeText}`}
              >
                {group.tasks.length}
              </span>
            </header>
            <div className="mt-3 flex-1 space-y-2">
              {group.tasks.length === 0 ? (
                <p className="rounded-xl border border-white/5 bg-white/5 px-3 py-6 text-center text-xs text-slate-500">
                  Sin tareas en este pilar.
                </p>
              ) : (
                group.tasks.map((task) => (
                  <TaskBoardItem
                    key={task.id}
                    task={task}
                    groupKey={group.key}
                    pillarName=
                      {group.key === '__unknown__'
                        ? pillarNamesById.get(task.pillarId ?? '') ?? 'Sin pilar'
                        : group.name}
                    difficultyName={task.difficultyId ? difficultyNamesById.get(task.difficultyId) ?? null : null}
                    isActiveTask={activeTaskId === task.id}
                    onSelectTask={onSelectTask}
                    onDeleteTask={onDeleteTask}
                    bulletClass={style.bullet}
                    ringClass={style.ring}
                  />
                ))
              )}
            </div>
          </section>
        );
      })}
    </div>
  );
}

interface TaskBoardItemProps {
  task: UserTask;
  groupKey: string;
  pillarName: string;
  difficultyName: string | null;
  isActiveTask: boolean;
  onSelectTask: (task: UserTask, groupKey: string) => void;
  onDeleteTask: (task: UserTask) => void;
  bulletClass: string;
  ringClass: string;
}

function TaskBoardItem({
  task,
  groupKey,
  pillarName,
  difficultyName,
  isActiveTask,
  onSelectTask,
  onDeleteTask,
  bulletClass,
  ringClass,
}: TaskBoardItemProps) {
  const handleClick = () => {
    onSelectTask(task, groupKey);
  };

  const handleKeyDown = (event: KeyboardEvent<HTMLDivElement>) => {
    if (event.key === 'Enter' || event.key === ' ') {
      event.preventDefault();
      onSelectTask(task, groupKey);
    }
  };

  const containerClasses = [
    'group relative cursor-pointer rounded-xl border border-white/10 bg-slate-900/60 p-3 transition hover:border-white/25 hover:bg-slate-900/70 focus:outline-none focus-visible:ring-2 focus-visible:ring-white/30',
    isActiveTask ? `border-white/30 bg-slate-900/80 ring-2 ${ringClass}` : '',
  ]
    .filter(Boolean)
    .join(' ');

  return (
    <div
      role="button"
      tabIndex={0}
      className={containerClasses}
      onClick={handleClick}
      onKeyDown={handleKeyDown}
      aria-pressed={isActiveTask}
    >
      <div className="flex items-start justify-between gap-2">
        <div className="space-y-2">
          <p className="text-sm font-semibold text-slate-100">{task.title}</p>
          <div className="flex flex-wrap items-center gap-2 text-[11px] font-semibold uppercase tracking-[0.18em] text-slate-400">
            <span
              className={`rounded-full px-2 py-0.5 text-[10px] uppercase tracking-[0.2em] ${
                task.isActive ? 'bg-emerald-500/10 text-emerald-200' : 'bg-slate-700/20 text-slate-300'
              }`}
            >
              {task.isActive ? 'Activa' : 'Inactiva'}
            </span>
            <span className="flex items-center gap-1 text-slate-400">
              <span className={`text-base leading-none ${bulletClass}`}>•</span>
              {difficultyName ?? 'Sin dificultad'}
            </span>
            <span className="text-slate-500">{pillarName}</span>
          </div>
        </div>
        <button
          type="button"
          onClick={(event) => {
            event.stopPropagation();
            onDeleteTask(task);
          }}
          className="rounded-full border border-rose-500/40 px-2 py-1 text-[10px] font-semibold uppercase tracking-[0.2em] text-rose-200 transition hover:border-rose-400 hover:text-rose-100 focus:outline-none focus-visible:ring-2 focus-visible:ring-rose-400/50"
        >
          Eliminar
        </button>
      </div>
    </div>
  );
}

interface DeleteTaskModalProps {
  open: boolean;
  onClose: () => void;
  task: UserTask | null;
  isDeleting: boolean;
  errorMessage: string | null;
  onConfirm: () => Promise<void>;
}

function DeleteTaskModal({ open, onClose, task, isDeleting, errorMessage, onConfirm }: DeleteTaskModalProps) {
  useEffect(() => {
    if (!open) {
      return;
    }

    const handleKeyDown = (event: KeyboardEvent) => {
      if (event.key === 'Escape' && !isDeleting) {
        event.preventDefault();
        onClose();
      }
    };

    window.addEventListener('keydown', handleKeyDown);
    return () => {
      window.removeEventListener('keydown', handleKeyDown);
    };
  }, [open, isDeleting, onClose]);

  if (!open) {
    return null;
  }

  const handleConfirmClick = async () => {
    if (isDeleting) {
      return;
    }
    await onConfirm();
  };

  const normalizedTitle = task?.title?.trim() ?? '';
  const displayTitle = normalizedTitle.length > 0 ? `“${normalizedTitle}”` : 'esta tarea';

  return (
    <div className="fixed inset-0 z-[60] flex items-end justify-center bg-slate-950/70 backdrop-blur-sm md:items-center">
      <button
        type="button"
        aria-label="Cerrar"
        onClick={() => {
          if (!isDeleting) {
            onClose();
          }
        }}
        className="absolute inset-0 h-full w-full"
      />
      <div className="relative z-10 w-full max-w-md p-4">
        <div
          role="dialog"
          aria-modal="true"
          className="space-y-5 rounded-2xl border border-white/10 bg-slate-900/95 p-6 text-slate-100 shadow-[0_18px_40px_rgba(15,23,42,0.65)]"
          onClick={(event) => event.stopPropagation()}
        >
          <header className="space-y-1">
            <p className="text-[11px] font-semibold uppercase tracking-[0.24em] text-slate-400">Confirmar eliminación</p>
            <h2 className="text-xl font-semibold text-white">Eliminar tarea</h2>
          </header>
          <p className="text-sm text-slate-300">
            ¿Seguro que quieres eliminar {displayTitle}? Esta acción quitará la tarea de tu lista inmediatamente.
          </p>
          {errorMessage && (
            <div className="rounded-xl border border-rose-500/40 bg-rose-500/10 px-3 py-2 text-sm text-rose-100">
              {errorMessage}
            </div>
          )}
          <div className="flex flex-col gap-3 pt-2 sm:flex-row sm:justify-end">
            <button
              type="button"
              onClick={() => {
                if (!isDeleting) {
                  onClose();
                }
              }}
              disabled={isDeleting}
              className="inline-flex items-center justify-center rounded-full border border-white/10 px-5 py-2 text-sm font-semibold uppercase tracking-[0.18em] text-slate-200 transition hover:border-white/20 hover:text-white disabled:cursor-not-allowed disabled:opacity-60"
            >
              Cancelar
            </button>
            <button
              type="button"
              onClick={handleConfirmClick}
              disabled={isDeleting}
              className="inline-flex items-center justify-center rounded-full bg-rose-600/90 px-5 py-2 text-sm font-semibold uppercase tracking-[0.18em] text-white shadow-[0_10px_30px_rgba(225,29,72,0.3)] transition hover:bg-rose-600 disabled:cursor-not-allowed disabled:opacity-60"
            >
              {isDeleting ? 'Eliminando…' : 'Eliminar'}
            </button>
          </div>
        </div>
      </div>
    </div>
  );
}

function TaskListSkeleton() {
  return (
    <div className="grid gap-3 sm:grid-cols-2 lg:grid-cols-3">
      {Array.from({ length: 6 }).map((_, index) => (
        <div key={index} className="h-40 animate-pulse rounded-2xl border border-white/5 bg-white/5" />
      ))}
    </div>
  );
}

function TaskListEmpty({ message }: { message: string }) {
  return (
    <div className="flex flex-col items-center gap-3 rounded-2xl border border-dashed border-white/10 bg-white/5/40 px-6 py-12 text-center text-sm text-slate-300">
      <span className="text-2xl" aria-hidden>
        🌱
      </span>
      <p className="max-w-xs leading-relaxed">{message}</p>
    </div>
  );
}

function TaskListError({ message, onRetry }: { message: string; onRetry: () => void }) {
  return (
    <div className="flex flex-col items-center gap-4 rounded-2xl border border-rose-500/30 bg-rose-500/10 px-6 py-8 text-center text-sm text-rose-100">
      <p className="font-semibold">No pudimos cargar tus tareas.</p>
      <p className="max-w-sm text-rose-200/80">{message}</p>
      <button
        type="button"
        onClick={onRetry}
        className="rounded-full border border-white/20 bg-white/10 px-4 py-2 text-xs font-semibold uppercase tracking-[0.18em] text-white transition hover:border-white/40"
      >
        Reintentar
      </button>
    </div>
  );
}

function formatDateLabel(value: string | null): string {
  if (!value) {
    return '—';
  }

  const parsed = new Date(value);
  if (Number.isNaN(parsed.getTime())) {
    return '—';
  }

  return parsed.toLocaleDateString();
}

type ToastMessage = { type: 'success' | 'error' | 'info'; text: string };

interface CreateTaskModalProps {
  open: boolean;
  onClose: () => void;
  userId: string | null;
  pillars: Pillar[];
  isLoadingPillars: boolean;
  pillarsError: Error | null;
  onRetryPillars: () => void;
}

function CreateTaskModal({
  open,
  onClose,
  userId,
  pillars,
  isLoadingPillars,
  pillarsError,
  onRetryPillars,
}: CreateTaskModalProps) {
  const [selectedPillarId, setSelectedPillarId] = useState('');
  const [selectedTraitId, setSelectedTraitId] = useState('');
  const [selectedStatId, setSelectedStatId] = useState('');
  const [title, setTitle] = useState('');
  const [difficultyId, setDifficultyId] = useState('');
  const [notes, setNotes] = useState('');
  const [errors, setErrors] = useState<Record<string, string>>({});
  const [toast, setToast] = useState<ToastMessage | null>(null);

  const clearError = useCallback((field: string) => {
    setErrors((prev) => {
      if (!prev[field]) {
        return prev;
      }
      const next = { ...prev };
      delete next[field];
      return next;
    });
  }, []);

  const { createTask, status: createStatus } = useCreateTask();
  const {
    data: traits,
    isLoading: isLoadingTraits,
    error: traitsError,
    reload: reloadTraits,
  } = useTraits(open ? selectedPillarId : null);
  const {
    data: stats,
    isLoading: isLoadingStats,
    error: statsError,
    reload: reloadStats,
  } = useStats(open ? selectedTraitId : null);
  const {
    data: difficulties,
    isLoading: isLoadingDifficulties,
    error: difficultiesError,
    reload: reloadDifficulties,
  } = useDifficulties();

  const handleClose = useCallback(() => {
    onClose();
  }, [onClose]);

  useEffect(() => {
    if (!open) {
      setSelectedPillarId('');
      setSelectedTraitId('');
      setSelectedStatId('');
      setTitle('');
      setDifficultyId('');
      setNotes('');
      setErrors({});
      setToast(null);
    }
  }, [open]);

  useEffect(() => {
    const handleKeyDown = (event: KeyboardEvent) => {
      if (event.key === 'Escape') {
        event.preventDefault();
        handleClose();
      }
    };

    if (open) {
      window.addEventListener('keydown', handleKeyDown);
      return () => {
        window.removeEventListener('keydown', handleKeyDown);
      };
    }

    return undefined;
  }, [open, handleClose]);

  useEffect(() => {
    if (toast) {
      const timeout = setTimeout(() => setToast(null), 4000);
      return () => clearTimeout(timeout);
    }
    return undefined;
  }, [toast]);

  useEffect(() => {
    setSelectedTraitId('');
    setSelectedStatId('');
    clearError('trait');
    clearError('stat');
  }, [selectedPillarId, clearError]);

  useEffect(() => {
    setSelectedStatId('');
    clearError('stat');
  }, [selectedTraitId, clearError]);

  const sortedPillars = useMemo(() => {
    return [...pillars].sort((a, b) => a.name.localeCompare(b.name, 'es'));
  }, [pillars]);

  const filteredTraits = useMemo(() => {
    return traits.filter((trait) => trait.pillarId === selectedPillarId);
  }, [traits, selectedPillarId]);

  const filteredStats = useMemo(() => {
    return stats.filter((stat) => stat.traitId === selectedTraitId);
  }, [stats, selectedTraitId]);

  const sortedDifficulties = useMemo(() => {
    return [...difficulties].sort((a, b) => a.name.localeCompare(b.name, 'es'));
  }, [difficulties]);

  const isSubmitting = createStatus === 'loading';
  const isSubmitDisabled =
    isSubmitting || !selectedPillarId || !selectedTraitId || title.trim().length === 0 || !userId;

  const handleSubmit = async (event: FormEvent<HTMLFormElement>) => {
    event.preventDefault();

    const validationErrors: Record<string, string> = {};
    if (!selectedPillarId) {
      validationErrors.pillar = 'Selecciona un pilar para continuar.';
    }
    if (!selectedTraitId) {
      validationErrors.trait = 'Selecciona un rasgo para continuar.';
    }
    if (title.trim().length === 0) {
      validationErrors.title = 'El título es obligatorio.';
    }
    if (!userId) {
      validationErrors.user = 'No se pudo identificar tu usuario. Intenta más tarde.';
    }

    setErrors(validationErrors);

    if (Object.keys(validationErrors).length > 0) {
      return;
    }

    try {
      await createTask(userId!, {
        title: title.trim(),
        pillarId: selectedPillarId,
        traitId: selectedTraitId,
        statId: selectedStatId || null,
        difficultyId: difficultyId || null,
        notes: notes.trim() || null,
      });
      setToast({ type: 'success', text: 'Tarea creada correctamente.' });
      setTitle('');
      setNotes('');
      setDifficultyId('');
      setSelectedStatId('');
      setErrors({});
    } catch (error) {
      const message = error instanceof Error ? error.message : 'No se pudo crear la tarea.';
      setToast({ type: 'error', text: message });
    }
  };

  if (!open) {
    return null;
  }

  return (
    <div className="fixed inset-0 z-[60] flex items-end justify-center bg-slate-950/70 backdrop-blur-sm md:items-center">
      <button
        type="button"
        aria-label="Cerrar"
        onClick={handleClose}
        className="absolute inset-0 h-full w-full"
      />
      <div className="relative z-10 w-full max-w-2xl p-4">
        <form
          onSubmit={handleSubmit}
          className="max-h-[90vh] overflow-y-auto rounded-2xl border border-white/10 bg-slate-900/95 p-6 text-slate-100 shadow-[0_18px_40px_rgba(15,23,42,0.65)]"
          onClick={(event) => event.stopPropagation()}
        >
          <div className="space-y-6">
            <header className="space-y-1">
              <p className="text-[11px] font-semibold uppercase tracking-[0.24em] text-slate-400">Nueva tarea</p>
              <h2 className="text-xl font-semibold text-white">Crear tarea personalizada</h2>
              <p className="text-sm text-slate-300">
                Define el pilar, rasgo y stat para desbloquear campos específicos de tu misión.
              </p>
            </header>

            <section className="space-y-4">
              <div className="space-y-2">
                <p className="text-[11px] font-semibold uppercase tracking-[0.24em] text-slate-500">Paso 1 · Pilar</p>
                <label className="flex flex-col gap-2">
                  <span className="text-xs font-semibold uppercase tracking-[0.18em] text-slate-400">Selecciona un pilar</span>
                  <select
                    value={selectedPillarId}
                    onChange={(event) => {
                      setSelectedPillarId(event.target.value);
                      clearError('pillar');
                    }}
                    className="w-full appearance-none rounded-full border border-white/10 bg-white/5 px-4 py-2.5 text-sm text-slate-100 focus:border-white/20 focus:outline-none focus:ring-2 focus:ring-white/20 disabled:cursor-not-allowed"
                    disabled={isLoadingPillars || pillarsError != null}
                  >
                    <option value="" className="bg-slate-900 text-slate-100">
                      Selecciona un pilar…
                    </option>
                    {sortedPillars.map((pillar) => (
                      <option key={pillar.id} value={pillar.id} className="bg-slate-900 text-slate-100">
                        {pillar.name}
                      </option>
                    ))}
                  </select>
                </label>
                {isLoadingPillars && (
                  <p className="text-[11px] uppercase tracking-[0.2em] text-slate-500">Cargando pilares…</p>
                )}
                {pillarsError && (
                  <div className="space-y-1 rounded-xl border border-rose-500/40 bg-rose-500/10 px-3 py-2 text-xs text-rose-100">
                    <p>No se pudieron cargar los pilares.</p>
                    <button
                      type="button"
                      onClick={onRetryPillars}
                      className="font-semibold text-rose-200 underline decoration-dotted"
                    >
                      Reintentar
                    </button>
                  </div>
                )}
                {errors.pillar && <p className="text-xs text-rose-300">{errors.pillar}</p>}
                {!isLoadingPillars && !pillarsError && sortedPillars.length === 0 && (
                  <p className="text-xs text-slate-400">No encontramos pilares disponibles por ahora.</p>
                )}
              </div>

              <div className="space-y-2">
                <p className="text-[11px] font-semibold uppercase tracking-[0.24em] text-slate-500">Paso 2 · Rasgo</p>
                <label className="flex flex-col gap-2">
                  <span className="text-xs font-semibold uppercase tracking-[0.18em] text-slate-400">Selecciona un rasgo</span>
                  <select
                    value={selectedTraitId}
                    onChange={(event) => {
                      setSelectedTraitId(event.target.value);
                      clearError('trait');
                    }}
                    className="w-full appearance-none rounded-full border border-white/10 bg-white/5 px-4 py-2.5 text-sm text-slate-100 focus:border-white/20 focus:outline-none focus:ring-2 focus:ring-white/20 disabled:cursor-not-allowed"
                    disabled={!selectedPillarId || isLoadingTraits}
                  >
                    <option value="" className="bg-slate-900 text-slate-100">
                      {selectedPillarId ? 'Selecciona un rasgo…' : 'Selecciona primero un pilar'}
                    </option>
                    {filteredTraits.map((trait) => (
                      <option key={trait.id} value={trait.id} className="bg-slate-900 text-slate-100">
                        {trait.name}
                      </option>
                    ))}
                  </select>
                </label>
                {isLoadingTraits && (
                  <p className="text-[11px] uppercase tracking-[0.2em] text-slate-500">Cargando rasgos…</p>
                )}
                {traitsError && (
                  <div className="space-y-1 rounded-xl border border-rose-500/40 bg-rose-500/10 px-3 py-2 text-xs text-rose-100">
                    <p>No se pudieron cargar los rasgos.</p>
                    <button
                      type="button"
                      onClick={reloadTraits}
                      className="font-semibold text-rose-200 underline decoration-dotted"
                    >
                      Reintentar
                    </button>
                  </div>
                )}
                {errors.trait && <p className="text-xs text-rose-300">{errors.trait}</p>}
                {selectedPillarId && !isLoadingTraits && filteredTraits.length === 0 && !traitsError && (
                  <p className="text-xs text-slate-400">Este pilar aún no tiene rasgos disponibles.</p>
                )}
              </div>

              <div className="space-y-2">
                <p className="text-[11px] font-semibold uppercase tracking-[0.24em] text-slate-500">Paso 3 · Stat</p>
                <label className="flex flex-col gap-2">
                  <span className="text-xs font-semibold uppercase tracking-[0.18em] text-slate-400">Selecciona un stat (opcional)</span>
                  <select
                    value={selectedStatId}
                    onChange={(event) => setSelectedStatId(event.target.value)}
                    className="w-full appearance-none rounded-full border border-white/10 bg-white/5 px-4 py-2.5 text-sm text-slate-100 focus:border-white/20 focus:outline-none focus:ring-2 focus:ring-white/20 disabled:cursor-not-allowed"
                    disabled={!selectedTraitId || isLoadingStats}
                  >
                    <option value="" className="bg-slate-900 text-slate-100">
                      {selectedTraitId ? 'Selecciona un stat…' : 'Selecciona primero un rasgo'}
                    </option>
                    {filteredStats.map((stat) => (
                      <option key={stat.id} value={stat.id} className="bg-slate-900 text-slate-100">
                        {stat.name}
                      </option>
                    ))}
                  </select>
                </label>
                {isLoadingStats && (
                  <p className="text-[11px] uppercase tracking-[0.2em] text-slate-500">Cargando stats…</p>
                )}
                {statsError && (
                  <div className="space-y-1 rounded-xl border border-rose-500/40 bg-rose-500/10 px-3 py-2 text-xs text-rose-100">
                    <p>No se pudieron cargar los stats.</p>
                    <button
                      type="button"
                      onClick={reloadStats}
                      className="font-semibold text-rose-200 underline decoration-dotted"
                    >
                      Reintentar
                    </button>
                  </div>
                )}
                {selectedTraitId && !isLoadingStats && filteredStats.length === 0 && !statsError && (
                  <p className="text-xs text-slate-400">Este rasgo aún no tiene stats asociados.</p>
                )}
              </div>
            </section>

            <section className="space-y-4">
              <div className="space-y-2">
                <label className="flex flex-col gap-2">
                  <span className="text-xs font-semibold uppercase tracking-[0.18em] text-slate-400">Título de la tarea</span>
                  <input
                    type="text"
                    value={title}
                    onChange={(event) => {
                      setTitle(event.target.value);
                      clearError('title');
                    }}
                    placeholder="Ej. Entrenar 30 minutos"
                    className="w-full rounded-2xl border border-white/10 bg-white/5 px-4 py-3 text-sm text-slate-100 placeholder:text-slate-400 focus:border-white/20 focus:outline-none focus:ring-2 focus:ring-white/20"
                  />
                </label>
                {errors.title && <p className="text-xs text-rose-300">{errors.title}</p>}
              </div>

              <div className="space-y-2">
                <label className="flex flex-col gap-2">
                  <span className="text-xs font-semibold uppercase tracking-[0.18em] text-slate-400">Dificultad</span>
                  <select
                    value={difficultyId}
                    onChange={(event) => setDifficultyId(event.target.value)}
                    className="w-full appearance-none rounded-2xl border border-white/10 bg-white/5 px-4 py-3 text-sm text-slate-100 focus:border-white/20 focus:outline-none focus:ring-2 focus:ring-white/20 disabled:cursor-not-allowed"
                    disabled={isLoadingDifficulties}
                  >
                    <option value="" className="bg-slate-900 text-slate-100">
                      Selecciona una dificultad…
                    </option>
                    {sortedDifficulties.map((difficulty) => (
                      <option key={difficulty.id} value={difficulty.id} className="bg-slate-900 text-slate-100">
                        {difficulty.name}
                      </option>
                    ))}
                  </select>
                </label>
                {isLoadingDifficulties && (
                  <p className="text-[11px] uppercase tracking-[0.2em] text-slate-500">Cargando dificultades…</p>
                )}
                {difficultiesError && (
                  <div className="space-y-1 rounded-xl border border-rose-500/40 bg-rose-500/10 px-3 py-2 text-xs text-rose-100">
                    <p>No se pudieron cargar las dificultades.</p>
                    <button
                      type="button"
                      onClick={reloadDifficulties}
                      className="font-semibold text-rose-200 underline decoration-dotted"
                    >
                      Reintentar
                    </button>
                  </div>
                )}
              </div>

              <div className="space-y-2">
                <label className="flex flex-col gap-2">
                  <span className="text-xs font-semibold uppercase tracking-[0.18em] text-slate-400">Notas (opcional)</span>
                  <textarea
                    value={notes}
                    onChange={(event) => setNotes(event.target.value)}
                    rows={3}
                    placeholder="Agrega detalles, condiciones o recordatorios."
                    className="w-full resize-none rounded-2xl border border-white/10 bg-white/5 px-4 py-3 text-sm text-slate-100 placeholder:text-slate-400 focus:border-white/20 focus:outline-none focus:ring-2 focus:ring-white/20"
                  />
                </label>
              </div>
            </section>

            {errors.user && <p className="text-xs text-rose-300">{errors.user}</p>}

            {toast && <ToastBanner tone={toast.type} message={toast.text} className="px-3" />}

            <div className="flex flex-col gap-3 pt-2 sm:flex-row sm:justify-end">
              <button
                type="button"
                onClick={handleClose}
                className="inline-flex items-center justify-center rounded-full border border-white/10 px-5 py-2 text-sm font-semibold uppercase tracking-[0.18em] text-slate-200 transition hover:border-white/20 hover:text-white"
              >
                Cancelar
              </button>
              <button
                type="submit"
                disabled={isSubmitDisabled}
                className="inline-flex items-center justify-center rounded-full bg-gradient-to-r from-indigo-500 via-purple-500 to-rose-500 px-5 py-2 text-sm font-semibold uppercase tracking-[0.18em] text-white shadow-[0_10px_30px_rgba(79,70,229,0.35)] transition disabled:cursor-not-allowed disabled:opacity-60"
              >
                {isSubmitting ? 'Creando…' : 'Crear tarea'}
              </button>
            </div>
          </div>
        </form>
      </div>
    </div>
  );
}

interface EditTaskModalProps {
  open: boolean;
  onClose: () => void;
  userId: string | null;
  task: UserTask | null;
  pillars: Pillar[];
  variant?: 'modal' | 'panel';
  navigationTasks?: UserTask[];
  onNavigateTask?: (taskId: string) => void;
}

function EditTaskModal({
  open,
  onClose,
  userId,
  task,
  pillars,
  variant = 'modal',
  navigationTasks = [],
  onNavigateTask,
}: EditTaskModalProps) {
  const [title, setTitle] = useState('');
  const [difficultyId, setDifficultyId] = useState('');
  const [notes, setNotes] = useState('');
  const [isActive, setIsActive] = useState(true);
  const [errors, setErrors] = useState<Record<string, string>>({});
  const [toast, setToast] = useState<ToastMessage | null>(null);

  const clearError = useCallback((field: string) => {
    setErrors((prev) => {
      if (!prev[field]) {
        return prev;
      }
      const next = { ...prev };
      delete next[field];
      return next;
    });
  }, []);

  const { updateTask, status: updateStatus } = useUpdateTask();
  const { data: difficulties, isLoading: isLoadingDifficulties, error: difficultiesError, reload: reloadDifficulties } =
    useDifficulties();

  const currentPillarId = open && task?.pillarId ? task.pillarId : null;
  const currentTraitId = open && task?.traitId ? task.traitId : null;
  const { data: traits } = useTraits(currentPillarId);
  const { data: stats } = useStats(currentTraitId);

  const sortedDifficulties = useMemo(() => {
    return [...difficulties].sort((a, b) => a.name.localeCompare(b.name, 'es'));
  }, [difficulties]);

  const pillarName = useMemo(() => {
    if (!task?.pillarId) {
      return '—';
    }
    return pillars.find((pillar) => pillar.id === task.pillarId)?.name ?? task.pillarId;
  }, [pillars, task?.pillarId]);

  const traitName = useMemo(() => {
    if (!task?.traitId) {
      return '—';
    }
    return traits.find((trait) => trait.id === task.traitId)?.name ?? task.traitId;
  }, [traits, task?.traitId]);

  const statName = useMemo(() => {
    if (!task?.statId) {
      return '—';
    }
    return stats.find((stat) => stat.id === task.statId)?.name ?? task.statId;
  }, [stats, task?.statId]);

  const isSubmitting = updateStatus === 'loading';

  const handleClose = useCallback(() => {
    onClose();
  }, [onClose]);

  useEffect(() => {
    if (!open) {
      setTitle('');
      setDifficultyId('');
      setNotes('');
      setIsActive(true);
      setErrors({});
      setToast(null);
      return;
    }

    if (task) {
      setTitle(task.title ?? '');
      setDifficultyId(task.difficultyId ?? '');
      setNotes(task.notes ?? '');
      setIsActive(Boolean(task.isActive));
      setErrors({});
      setToast(null);
    }
  }, [open, task]);

  useEffect(() => {
    const handleKeyDown = (event: KeyboardEvent) => {
      if (event.key === 'Escape') {
        event.preventDefault();
        handleClose();
      }
    };

    if (open) {
      window.addEventListener('keydown', handleKeyDown);
      return () => {
        window.removeEventListener('keydown', handleKeyDown);
      };
    }

    return undefined;
  }, [open, handleClose]);

  useEffect(() => {
    if (toast) {
      const timeout = setTimeout(() => setToast(null), 4000);
      return () => clearTimeout(timeout);
    }
    return undefined;
  }, [toast]);

  const handleSubmit = async (event: FormEvent<HTMLFormElement>) => {
    event.preventDefault();

    const validationErrors: Record<string, string> = {};

    if (!title.trim()) {
      validationErrors.title = 'El título es obligatorio.';
    }

    if (!userId) {
      validationErrors.user = 'No se pudo identificar tu usuario. Intenta más tarde.';
    }

    if (!task) {
      validationErrors.task = 'No se encontró la tarea que deseas editar.';
    }

    setErrors(validationErrors);

    if (Object.keys(validationErrors).length > 0 || !task || !userId) {
      return;
    }

    try {
      await updateTask(userId, task.id, {
        title: title.trim(),
        difficultyId: difficultyId || null,
        notes: notes.trim() || null,
        isActive,
      });
      setToast({ type: 'success', text: 'Tarea actualizada correctamente.' });
    } catch (error) {
      const message = error instanceof Error ? error.message : 'No se pudo actualizar la tarea.';
      setToast({ type: 'error', text: message });
    }
  };

  if (!open || !task) {
    return null;
  }

  const showNavigation = variant === 'panel' && navigationTasks.length > 0 && task != null;
  const activeIndex = showNavigation ? navigationTasks.findIndex((entry) => entry.id === task.id) : -1;
  const previousTask = showNavigation && activeIndex > 0 ? navigationTasks[activeIndex - 1] : null;
  const nextTask =
    showNavigation && activeIndex >= 0 && activeIndex < navigationTasks.length - 1
      ? navigationTasks[activeIndex + 1]
      : null;
  const navigationLabel = showNavigation
    ? `${activeIndex + 1}/${navigationTasks.length}`
    : navigationTasks.length > 0
      ? `—/${navigationTasks.length}`
      : '—';

  const handleNavigate = useCallback(
    (target: UserTask | null) => {
      if (target && onNavigateTask) {
        onNavigateTask(target.id);
      }
    },
    [onNavigateTask],
  );

  const formBody = (
    <div className="space-y-6">
      <header className="space-y-1">
        <p className="text-[11px] font-semibold uppercase tracking-[0.24em] text-slate-400">Editar tarea</p>
        <h2 className="text-xl font-semibold text-white">Actualiza los detalles de tu tarea</h2>
        <p className="text-sm text-slate-300">
          Ajusta el título, dificultad, notas y estado. Los campos de pilar, rasgo y stat permanecen bloqueados.
        </p>
      </header>

      <section className="space-y-4">
        <div className="space-y-2">
          <span className="text-[11px] font-semibold uppercase tracking-[0.24em] text-slate-500">Contexto</span>
          <div className="grid gap-3 md:grid-cols-3">
            <ReadOnlyField label="Pilar" value={pillarName} />
            <ReadOnlyField label="Rasgo" value={traitName} />
            <ReadOnlyField label="Stat" value={statName} />
          </div>
          <p className="text-[11px] uppercase tracking-[0.2em] text-slate-500">Estos campos no se pueden editar.</p>
        </div>
      </section>

      <section className="space-y-4">
        <div className="space-y-2">
          <label className="flex flex-col gap-2">
            <span className="text-xs font-semibold uppercase tracking-[0.18em] text-slate-400">Título de la tarea</span>
            <input
              type="text"
              value={title}
              onChange={(event) => {
                setTitle(event.target.value);
                clearError('title');
              }}
              placeholder="Ej. Entrenar 30 minutos"
              className="w-full rounded-2xl border border-white/10 bg-white/5 px-4 py-3 text-sm text-slate-100 placeholder:text-slate-400 focus:border-white/20 focus:outline-none focus:ring-2 focus:ring-white/20"
            />
          </label>
          {errors.title && <p className="text-xs text-rose-300">{errors.title}</p>}
        </div>

        <div className="space-y-2">
          <label className="flex flex-col gap-2">
            <span className="text-xs font-semibold uppercase tracking-[0.18em] text-slate-400">Dificultad</span>
            <select
              value={difficultyId}
              onChange={(event) => setDifficultyId(event.target.value)}
              className="w-full appearance-none rounded-2xl border border-white/10 bg-white/5 px-4 py-3 text-sm text-slate-100 focus:border-white/20 focus:outline-none focus:ring-2 focus:ring-white/20 disabled:cursor-not-allowed"
              disabled={isLoadingDifficulties}
            >
              <option value="" className="bg-slate-900 text-slate-100">
                Sin dificultad asignada
              </option>
              {sortedDifficulties.map((difficulty) => (
                <option key={difficulty.id} value={difficulty.id} className="bg-slate-900 text-slate-100">
                  {difficulty.name}
                </option>
              ))}
            </select>
          </label>
          {isLoadingDifficulties && (
            <p className="text-[11px] uppercase tracking-[0.2em] text-slate-500">Cargando dificultades…</p>
          )}
          {difficultiesError && (
            <div className="space-y-1 rounded-xl border border-rose-500/40 bg-rose-500/10 px-3 py-2 text-xs text-rose-100">
              <p>No se pudieron cargar las dificultades.</p>
              <button
                type="button"
                onClick={reloadDifficulties}
                className="font-semibold text-rose-200 underline decoration-dotted"
              >
                Reintentar
              </button>
            </div>
          )}
        </div>

        <div className="space-y-2">
          <label className="flex flex-col gap-2">
            <span className="text-xs font-semibold uppercase tracking-[0.18em] text-slate-400">Notas (opcional)</span>
            <textarea
              value={notes}
              onChange={(event) => setNotes(event.target.value)}
              rows={3}
              placeholder="Agrega detalles, condiciones o recordatorios."
              className="w-full resize-none rounded-2xl border border-white/10 bg-white/5 px-4 py-3 text-sm text-slate-100 placeholder:text-slate-400 focus:border-white/20 focus:outline-none focus:ring-2 focus:ring-white/20"
            />
          </label>
        </div>

        <div className="space-y-2">
          <span className="text-xs font-semibold uppercase tracking-[0.18em] text-slate-400">Estado</span>
          <label className="flex items-center gap-3">
            <input
              type="checkbox"
              checked={isActive}
              onChange={(event) => setIsActive(event.target.checked)}
              className="h-4 w-4 rounded border-white/30 bg-white/10 text-indigo-500 focus:ring-indigo-400"
            />
            <span className="text-sm text-slate-200">{isActive ? 'Activa' : 'Inactiva'}</span>
          </label>
        </div>
      </section>

      {errors.user && <p className="text-xs text-rose-300">{errors.user}</p>}
      {errors.task && <p className="text-xs text-rose-300">{errors.task}</p>}

      {toast && <ToastBanner tone={toast.type} message={toast.text} className="px-3" />}

      <div className="flex flex-col gap-3 pt-2 sm:flex-row sm:justify-end">
        <button
          type="button"
          onClick={handleClose}
          className="inline-flex items-center justify-center rounded-full border border-white/10 px-5 py-2 text-sm font-semibold uppercase tracking-[0.18em] text-slate-200 transition hover:border-white/20 hover:text-white"
        >
          Cancelar
        </button>
        <button
          type="submit"
          disabled={isSubmitting}
          className="inline-flex items-center justify-center rounded-full bg-gradient-to-r from-indigo-500 via-purple-500 to-rose-500 px-5 py-2 text-sm font-semibold uppercase tracking-[0.18em] text-white shadow-[0_10px_30px_rgba(79,70,229,0.35)] transition disabled:cursor-not-allowed disabled:opacity-60"
        >
          {isSubmitting ? 'Guardando…' : 'Guardar cambios'}
        </button>
      </div>
    </div>
  );

  if (variant === 'panel') {
    return (
      <div className="fixed inset-0 z-[60] flex">
        <button
          type="button"
          aria-label="Cerrar"
          onClick={handleClose}
          className="flex-1 bg-slate-950/60 backdrop-blur-sm"
        />
        <aside className="flex h-full w-full max-w-xl flex-col border-l border-white/10 bg-slate-950/95 text-slate-100 shadow-[0_18px_40px_rgba(15,23,42,0.65)]">
          <form onSubmit={handleSubmit} className="flex h-full flex-col overflow-hidden">
            <div className="flex items-center justify-between gap-3 border-b border-white/10 px-6 py-4">
              {showNavigation ? (
                <div className="flex items-center gap-2">
                  <button
                    type="button"
                    onClick={() => handleNavigate(previousTask)}
                    disabled={!previousTask}
                    className="rounded-full border border-white/15 px-3 py-1 text-[11px] font-semibold uppercase tracking-[0.2em] text-slate-200 transition hover:border-white/30 hover:text-white disabled:cursor-not-allowed disabled:opacity-40"
                  >
                    Anterior
                  </button>
                  <span className="text-[11px] font-semibold uppercase tracking-[0.2em] text-slate-400">
                    {navigationLabel}
                  </span>
                  <button
                    type="button"
                    onClick={() => handleNavigate(nextTask)}
                    disabled={!nextTask}
                    className="rounded-full border border-white/15 px-3 py-1 text-[11px] font-semibold uppercase tracking-[0.2em] text-slate-200 transition hover:border-white/30 hover:text-white disabled:cursor-not-allowed disabled:opacity-40"
                  >
                    Siguiente
                  </button>
                </div>
              ) : (
                <p className="text-sm font-semibold text-slate-200">Editar tarea</p>
              )}
              <button
                type="button"
                onClick={handleClose}
                className="rounded-full border border-white/15 px-3 py-1 text-[11px] font-semibold uppercase tracking-[0.2em] text-slate-200 transition hover:border-white/30 hover:text-white"
              >
                Cerrar
              </button>
            </div>
            <div className="flex-1 overflow-y-auto px-6 py-6">{formBody}</div>
          </form>
        </aside>
      </div>
    );
  }

  return (
    <div className="fixed inset-0 z-[60] flex items-end justify-center bg-slate-950/70 backdrop-blur-sm md:items-center">
      <button
        type="button"
        aria-label="Cerrar"
        onClick={handleClose}
        className="absolute inset-0 h-full w-full"
      />
      <div className="relative z-10 w-full max-w-2xl p-4">
        <form
          onSubmit={handleSubmit}
          className="max-h-[90vh] overflow-y-auto rounded-2xl border border-white/10 bg-slate-900/95 p-6 text-slate-100 shadow-[0_18px_40px_rgba(15,23,42,0.65)]"
          onClick={(event) => event.stopPropagation()}
        >
          {formBody}
        </form>
      </div>
    </div>
  );
}

function ReadOnlyField({ label, value }: { label: string; value: string }) {
  return (
    <div className="space-y-1">
      <span className="text-[11px] font-semibold uppercase tracking-[0.24em] text-slate-500">{label}</span>
      <div className="rounded-2xl border border-white/10 bg-white/5 px-4 py-3 text-sm text-slate-200">{value}</div>
    </div>
  );
}

export { TaskList, DeleteTaskModal, CreateTaskModal, EditTaskModal };<|MERGE_RESOLUTION|>--- conflicted
+++ resolved
@@ -1,8 +1,4 @@
-<<<<<<< HEAD
-import { useCallback, useEffect, useMemo, useState, type FormEvent, type KeyboardEvent } from 'react';
-=======
 import { useCallback, useEffect, useMemo, useRef, useState, type FormEvent } from 'react';
->>>>>>> a79b481c
 import { useLocation } from 'react-router-dom';
 import { DevErrorBoundary } from '../../components/DevErrorBoundary';
 import { Navbar } from '../../components/layout/Navbar';
@@ -21,16 +17,7 @@
   type DashboardSectionConfig,
 } from '../dashboardSections';
 
-<<<<<<< HEAD
-type TaskBoardGroup = {
-  key: string;
-  name: string;
-  code: string;
-  tasks: UserTask[];
-};
-=======
 export const FEATURE_TASK_EDITOR_MOBILE_LIST_V1 = true;
->>>>>>> a79b481c
 
 export default function TaskEditorPage() {
   const location = useLocation();
@@ -234,91 +221,6 @@
   }, [normalizedSearch, selectedPillar, tasks]);
 
   const sortedTasks = useMemo(() => {
-<<<<<<< HEAD
-    const defaultOrder = pillarGrouping.canonicalOrder.size + 1;
-
-    return filteredTasks
-      .map((task, index) => ({ task, index }))
-      .sort((a, b) => {
-        const normalizedA = (a.task.pillarId ?? '').trim().toLowerCase();
-        const normalizedB = (b.task.pillarId ?? '').trim().toLowerCase();
-        const canonicalA =
-          pillarGrouping.normalizedToCanonical.get(normalizedA) ?? (normalizedA.length > 0 ? normalizedA : '__unknown__');
-        const canonicalB =
-          pillarGrouping.normalizedToCanonical.get(normalizedB) ?? (normalizedB.length > 0 ? normalizedB : '__unknown__');
-
-        const orderA = pillarGrouping.canonicalOrder.get(canonicalA) ?? defaultOrder;
-        const orderB = pillarGrouping.canonicalOrder.get(canonicalB) ?? defaultOrder;
-
-        if (orderA !== orderB) {
-          return orderA - orderB;
-        }
-
-        return a.index - b.index;
-      })
-      .map((entry) => entry.task);
-  }, [filteredTasks, pillarGrouping]);
-
-  const groupedTasks = useMemo(() => {
-    const groups: TaskBoardGroup[] = [];
-    const groupsByKey = new Map<string, TaskBoardGroup>();
-
-    for (const pillar of pillars) {
-      const meta = pillarGrouping.metaByCanonical.get(pillar.id) ?? {
-        name: pillar.name,
-        code: pillar.code ?? pillar.id,
-      };
-
-      const group: TaskBoardGroup = {
-        key: pillar.id,
-        name: meta.name,
-        code: meta.code,
-        tasks: [],
-      };
-
-      groups.push(group);
-      groupsByKey.set(group.key, group);
-    }
-
-    const unknownGroup: TaskBoardGroup = {
-      key: '__unknown__',
-      name: 'Sin asignar',
-      code: 'UNKNOWN',
-      tasks: [],
-    };
-
-    for (const task of sortedTasks) {
-      const normalized = (task.pillarId ?? '').trim().toLowerCase();
-      const canonical = pillarGrouping.normalizedToCanonical.get(normalized);
-      if (canonical && groupsByKey.has(canonical)) {
-        groupsByKey.get(canonical)!.tasks.push(task);
-        continue;
-      }
-
-      if (normalized.length > 0 && groupsByKey.has(normalized)) {
-        groupsByKey.get(normalized)!.tasks.push(task);
-        continue;
-      }
-
-      unknownGroup.tasks.push(task);
-    }
-
-    if (unknownGroup.tasks.length > 0) {
-      groups.push(unknownGroup);
-      groupsByKey.set(unknownGroup.key, unknownGroup);
-    }
-
-    return { groups, groupsByKey };
-  }, [pillarGrouping, pillars, sortedTasks]);
-
-  const tasksById = useMemo(() => {
-    const map = new Map<string, UserTask>();
-    for (const task of sortedTasks) {
-      map.set(task.id, task);
-    }
-    return map;
-  }, [sortedTasks]);
-=======
     if (!FEATURE_TASK_EDITOR_MOBILE_LIST_V1) {
       return filteredTasks;
     }
@@ -346,7 +248,6 @@
 
     return entries.map((entry) => entry.task);
   }, [filteredTasks, pillarNamesById]);
->>>>>>> a79b481c
 
   const hasActiveFilters = normalizedSearch.length > 0 || selectedPillar.length > 0;
   const isDeletingTask = deleteStatus === 'loading';
@@ -395,68 +296,6 @@
   }, [backendUserId, deleteTask, taskToDelete]);
 
   useEffect(() => {
-<<<<<<< HEAD
-    if (!taskToEdit) {
-      return;
-    }
-
-    const latestTask = tasksById.get(taskToEdit.id);
-
-    if (!latestTask) {
-      setTaskToEdit(null);
-      setEditGroupKey(null);
-      return;
-    }
-
-    const sameTitle = (latestTask.title ?? '') === (taskToEdit.title ?? '');
-    const sameDifficulty = (latestTask.difficultyId ?? '') === (taskToEdit.difficultyId ?? '');
-    const sameNotes = (latestTask.notes ?? '') === (taskToEdit.notes ?? '');
-    const sameStatus = Boolean(latestTask.isActive) === Boolean(taskToEdit.isActive);
-    const sameUpdatedAt = (latestTask.updatedAt ?? '') === (taskToEdit.updatedAt ?? '');
-
-    if (sameTitle && sameDifficulty && sameNotes && sameStatus && sameUpdatedAt) {
-      return;
-    }
-
-    setTaskToEdit(latestTask);
-  }, [taskToEdit, tasksById]);
-
-  const handleOpenEditModal = useCallback((task: UserTask) => {
-    setEditVariant('modal');
-    setEditGroupKey(null);
-    setTaskToEdit(task);
-  }, []);
-
-  const handleOpenEditPanel = useCallback((task: UserTask, groupKey: string) => {
-    setEditVariant('panel');
-    setEditGroupKey(groupKey);
-    setTaskToEdit(task);
-  }, []);
-
-  const handleCloseEdit = useCallback(() => {
-    setTaskToEdit(null);
-    setEditGroupKey(null);
-    setEditVariant('modal');
-  }, []);
-
-  const handleNavigatePanelTask = useCallback(
-    (taskId: string) => {
-      const nextTask = tasksById.get(taskId);
-      if (nextTask) {
-        setTaskToEdit(nextTask);
-      }
-    },
-    [tasksById],
-  );
-
-  const handleDeleteTask = useCallback((task: UserTask) => {
-    setTaskToDelete(task);
-  }, []);
-
-  const navigationTasks =
-    editVariant === 'panel' && editGroupKey ? groupedTasks.groupsByKey.get(editGroupKey)?.tasks ?? [] : [];
-  const activeTaskId = editVariant === 'panel' && taskToEdit ? taskToEdit.id : null;
-=======
     if (!pageToast) {
       return;
     }
@@ -514,7 +353,6 @@
     },
     [],
   );
->>>>>>> a79b481c
 
   return (
     <DevErrorBoundary>
@@ -559,30 +397,6 @@
                   />
                 )}
 
-<<<<<<< HEAD
-                {!isLoadingTasks && !combinedError && filteredTasks.length > 0 && (
-                  <>
-                    <div className="lg:hidden">
-                      <TaskList
-                        tasks={sortedTasks}
-                        pillarNamesById={pillarNamesById}
-                        traitNamesById={traitNamesMap}
-                        statNamesById={statNamesMap}
-                        difficultyNamesById={difficultyNamesById}
-                        onEditTask={handleOpenEditModal}
-                        onDeleteTask={handleDeleteTask}
-                      />
-                    </div>
-                    <TaskBoard
-                      groups={groupedTasks.groups}
-                      difficultyNamesById={difficultyNamesById}
-                      pillarNamesById={pillarNamesById}
-                      activeTaskId={activeTaskId}
-                      onSelectTask={handleOpenEditPanel}
-                      onDeleteTask={handleDeleteTask}
-                    />
-                  </>
-=======
                 {!isLoadingTasks && !combinedError && visibleTasks.length > 0 && (
                   <TaskList
                     tasks={visibleTasks}
@@ -596,7 +410,6 @@
                     onImproveTask={FEATURE_TASK_EDITOR_MOBILE_LIST_V1 ? handleImproveTask : undefined}
                     duplicatingTaskId={FEATURE_TASK_EDITOR_MOBILE_LIST_V1 ? duplicatingTaskId : null}
                   />
->>>>>>> a79b481c
                 )}
               </div>
             </Card>
