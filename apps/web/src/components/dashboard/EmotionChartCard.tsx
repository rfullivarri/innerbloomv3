--- conflicted
+++ resolved
@@ -20,12 +20,8 @@
 const DAYS_IN_WEEK = 7;
 const LOOKBACK_FOR_HIGHLIGHT = 15;
 const TOTAL_DAYS = NUM_WEEKS * DAYS_IN_WEEK;
-<<<<<<< HEAD
-=======
 const MAX_FILLED_RATIO = 0.75;
 const MAX_FILLED_DAYS = Math.floor(TOTAL_DAYS * MAX_FILLED_RATIO);
-const GRID_SCALE = 1.4;
->>>>>>> b4075305
 
 const MONTH_ABBREVIATIONS = [
   'ENE',
