--- conflicted
+++ resolved
@@ -78,7 +78,7 @@
       className="ring-1 ring-indigo-400/20"
       title="Progreso general"
       subtitle={headline}
-<<<<<<< HEAD
+
       rightSlot={
         <InfoDotTarget
           id="xpLevel"
@@ -90,9 +90,9 @@
           </span>
         </InfoDotTarget>
       }
-=======
+
       rightSlot={chipStyle ? <GameModeChip {...chipStyle} /> : null}
->>>>>>> 025f9515
+
     >
       {showSkeleton && (
         <div className="flex flex-col gap-4">
