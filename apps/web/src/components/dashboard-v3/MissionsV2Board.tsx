import {
  useCallback,
  useEffect,
  useId,
  useLayoutEffect,
  useMemo,
  useRef,
  useState,
  type CSSProperties,
  type KeyboardEvent as ReactKeyboardEvent,
  type SyntheticEvent,
  type UIEvent as ReactUIEvent,
} from 'react';
import { useLocation, useNavigate } from 'react-router-dom';
import {
  claimMissionsV2Mission,
  getMissionsV2Board,
  linkMissionsV2Daily,
  onDevUserOverrideChange,
  postMissionsV2Heartbeat,
  type MissionsV2Action,
  type MissionsV2BoardResponse,
  type MissionsV2MarketProposal,
  type MissionsV2MarketSlot,
  type MissionsV2Slot,
} from '../../lib/api';
import { useRequest } from '../../hooks/useRequest';
import { Card } from '../ui/Card';
import { ProgressBar } from '../common/ProgressBar';
import { ToastBanner } from '../common/ToastBanner';
import { emitMissionsV2Event } from '../../lib/telemetry';
import { FEATURE_MISSIONS_V2 } from '../../lib/featureFlags';
import { normalizeGameModeValue, type GameMode } from '../../lib/gameMode';

type Rarity = 'common' | 'rare' | 'epic' | 'legendary';

type ClaimModalState = {
  missionName: string;
  slot: MissionsV2Slot['slot'];
  rewards: {
    xp: number;
    currency: number;
    items: string[];
  };
};

const SLOT_ORDER: Array<MissionsV2Slot['slot']> = ['main', 'hunt', 'skill'];

const SLOT_DETAILS: Record<
  MissionsV2Slot['slot'],
  {
    emoji: string;
    label: string;
    accent: string;
    aura: string;
    gradient: string;
  }> = {
  main: {
    emoji: '🎯',
    label: 'Main Quest',
    accent: 'text-amber-200',
    aura: 'shadow-[0_0_24px_rgba(251,191,36,0.28)]',
    gradient: 'bg-[linear-gradient(140deg,rgba(251,191,36,0.18),rgba(59,7,100,0.25))]',
  },
  hunt: {
    emoji: '🕵️',
    label: 'Hunt',
    accent: 'text-emerald-200',
    aura: 'shadow-[0_0_24px_rgba(16,185,129,0.32)]',
    gradient: 'bg-[linear-gradient(140deg,rgba(16,185,129,0.16),rgba(8,47,73,0.3))]',
  },
  skill: {
    emoji: '🛠️',
    label: 'Skill Route',
    accent: 'text-sky-200',
    aura: 'shadow-[0_0_24px_rgba(56,189,248,0.28)]',
    gradient: 'bg-[linear-gradient(140deg,rgba(56,189,248,0.16),rgba(30,64,175,0.28))]',
  },
};

const STATE_LABELS: Record<MissionsV2Slot['state'], { label: string; tone: 'neutral' | 'active' | 'success' | 'error' | 'cooldown' | 'claimed' }>
  = {
    idle: { label: 'PENDIENTE', tone: 'neutral' },
    active: { label: 'ACTIVA', tone: 'active' },
    succeeded: { label: 'COMPLETADA', tone: 'success' },
    failed: { label: 'FALLIDA', tone: 'error' },
    cooldown: { label: 'ENFRIAMIENTO', tone: 'cooldown' },
    claimed: { label: 'CLAIM LISTO', tone: 'claimed' },
  };

const PETAL_FIELD = [
  { top: '8%', left: '12%', delay: '0s', scale: 1 },
  { top: '18%', left: '78%', delay: '1.4s', scale: 0.85 },
  { top: '56%', left: '6%', delay: '2.2s', scale: 0.7 },
  { top: '72%', left: '86%', delay: '0.8s', scale: 1.05 },
  { top: '42%', left: '52%', delay: '1.8s', scale: 0.9 },
  { top: '88%', left: '28%', delay: '2.9s', scale: 0.75 },
];

type MissionArtSlot = MissionsV2Slot['slot'] | 'boss';

type MissionCardStyle = CSSProperties & {
  '--missions-card-art'?: string;
  '--missions-card-art-opacity'?: string;
};

type MarketProposalTransition = 'forward' | 'backward' | null;

const DEFAULT_MISSION_ART_MODE: GameMode = 'Flow';

type PrimaryAction = {
  key: string;
  label: string;
  onClick?: () => void;
  disabled: boolean;
  tone: 'primary' | 'neutral';
};

const MISSION_ART_BY_SLOT_AND_MODE: Record<MissionArtSlot, Record<GameMode, string>> = {
  main: {
    Flow: '/missions/missions_main_flow.png',
    Chill: '/missions/missions_main_chill.png',
    Low: '/missions/missions_main_low.png',
    Evolve: '/missions/missions_main_evolve.png',
  },
  hunt: {
    Flow: '/missions/missions_hunt_flow.png',
    Chill: '/missions/missions_hunt_chill.png',
    Low: '/missions/missions_hunt_low.png',
    Evolve: '/missions/missions_hunt_evolve.png',
  },
  skill: {
    Flow: '/missions/missions_skill_flow.png',
    Chill: '/missions/missions_skill_chill.png',
    Low: '/missions/missions_skill_low.png',
    Evolve: '/missions/missions_skill_evolve.png',
  },
  boss: {
    Flow: '/missions/missions_boss_flow.png',
    Chill: '/missions/missions_boss_chill.png',
    Low: '/missions/missions_boss_low.png',
    Evolve: '/missions/missions_boss_evolve.png',
  },
};

function getMissionArt(slot: MissionArtSlot, gameMode: GameMode | null): string {
  const normalizedMode = gameMode ?? DEFAULT_MISSION_ART_MODE;
  const artByMode = MISSION_ART_BY_SLOT_AND_MODE[slot];
  return artByMode?.[normalizedMode] ?? artByMode[DEFAULT_MISSION_ART_MODE];
}

function buildMissionCardStyle(slot: MissionArtSlot, gameMode: GameMode | null): MissionCardStyle {
  return {
    '--missions-card-art': `url(${getMissionArt(slot, gameMode)})`,
    '--missions-card-art-opacity': slot === 'boss' ? '0.55' : '0.7',
  };
}

function classNames(...values: Array<string | false | null | undefined>): string {
  return values.filter(Boolean).join(' ');
}

function parseShieldLabel(label: string): { current: number; max: number } | null {
  const match = /Escudo\s+(\d+)\/(\d+)/i.exec(label);
  if (match) {
    return { current: Number.parseInt(match[1] ?? '0', 10), max: Number.parseInt(match[2] ?? '6', 10) };
  }
  if (/escudo\s+roto/i.test(label)) {
    return { current: 0, max: 6 };
  }
  return null;
}

function buildRequirementChips(slot: MissionsV2Slot): string[] {
  const mission = slot.mission;
  const chips = new Set<string>();

  if (mission?.requirements) {
    mission.requirements
      .split(/[·\n]/)
      .map((value) => value.trim())
      .filter(Boolean)
      .forEach((value) => chips.add(value));
  }

  if (slot.slot === 'main') {
    chips.add('Boss: Acto 2');
    chips.add('Requiere objetivo activo');
  }

  if (slot.slot === 'hunt') {
    chips.add('Booster mañana activo con Heartbeat');
  }

  if (slot.slot === 'skill') {
    chips.add('Stat asignada');
  }

  if (chips.size === 0) {
    chips.add('Requisitos a confirmar');
  }

  return Array.from(chips).slice(0, 4);
}

function getSlotRarity(slot: MissionsV2Slot): Rarity {
  if (!slot.mission) {
    return 'common';
  }

  if (slot.slot === 'main') {
    return 'legendary';
  }

  if (slot.slot === 'hunt') {
    return 'epic';
  }

  if (slot.slot === 'skill') {
    return 'rare';
  }

  return 'common';
}

function getMarketRarity(slot: MissionsV2Slot['slot']): Rarity {
  if (slot === 'main') {
    return 'legendary';
  }
  if (slot === 'hunt') {
    return 'epic';
  }
  if (slot === 'skill') {
    return 'rare';
  }
  return 'common';
}

type MarketProposal = MissionsV2MarketProposal & { locked?: boolean; isActive?: boolean };

type MarketCardItem = {
  slot: MissionsV2Slot['slot'];
  proposals: MarketProposal[];
  key: MissionsV2Slot['slot'];
};

function getRewardCopy(slot: MissionsV2Slot): string {
  const reward = slot.mission?.reward;
  if (!reward) {
    return 'Botín en preparación';
  }
  const currency = reward.currency ?? 0;
  const items = reward.items?.length ? ` · ${reward.items.join(' + ')}` : '';
  return `${reward.xp} XP · ${currency} Monedas${items}`;
}

function missionToMarketProposal(slot: MissionsV2Slot): MarketProposal | null {
  const mission = slot.mission;
  if (!mission) {
    return null;
  }

  const reward = mission.reward ?? { xp: 0 };
  const objectives = mission.objectives ?? mission.tasks.map((task) => task.name);

  return {
    id: mission.id,
    slot: slot.slot,
    name: mission.name,
    summary: mission.summary,
    requirements: mission.requirements,
    objective: mission.objective,
    objectives: objectives.length > 0 ? objectives : [mission.objective],
    reward: {
      xp: reward.xp,
      currency: reward.currency ?? 0,
      items: reward.items ? [...reward.items] : [],
    },
    difficulty: 'medium',
    tags: mission.tags ?? [],
    metadata: mission.metadata ?? {},
    duration_days: 0,
    locked: true,
    isActive: true,
  };
}

function formatProposalReward(proposal: MarketProposal): string {
  const { reward } = proposal;
  const currency = reward.currency ?? 0;
  const items = reward.items.length > 0 ? ` · ${reward.items.join(' + ')}` : '';
  return `${reward.xp} XP · ${currency} Monedas${items}`;
}

function extractProposalMetadata(proposal: MarketProposal): string[] {
  const metadataEntries: string[] = [];
  const metadata = proposal.metadata ?? {};

  for (const [rawKey, rawValue] of Object.entries(metadata)) {
    if (rawValue === null || rawValue === undefined || rawValue === '') {
      continue;
    }

    const keyLabel = rawKey
      .split(/[_-]/)
      .filter(Boolean)
      .map((segment) => segment.charAt(0).toUpperCase() + segment.slice(1))
      .join(' ');

    if (typeof rawValue === 'number') {
      if (rawKey.toLowerCase().includes('multiplier')) {
        metadataEntries.push(`${keyLabel}: x${rawValue}`);
      } else {
        metadataEntries.push(`${keyLabel}: ${rawValue}`);
      }
      continue;
    }

    if (typeof rawValue === 'string' || typeof rawValue === 'boolean') {
      metadataEntries.push(`${keyLabel}: ${rawValue}`);
    }
  }

  return metadataEntries;
}

function formatCountdown(label: string): string {
  if (!label) {
    return 'Countdown pendiente';
  }
  return label;
}

type MarketBySlot = Partial<Record<MissionsV2Slot['slot'], MarketProposal[]>>;

type CarouselTrackStyle = CSSProperties & {
  '--missions-active-carousel-height'?: string;
};

function buildHeroLine(slot: MissionsV2Slot, market: MarketBySlot): string {
  if (slot.mission?.summary) {
    return slot.mission.summary;
  }
  const proposals = market[slot.slot] ?? [];
  if (proposals.length > 0) {
    const [first] = proposals;
    if (first.summary) {
      return first.summary;
    }
    if (first.objectives.length > 0) {
      return first.objectives[0] ?? 'Slot vacío. Elegí tu reto.';
    }
  }
  return 'Slot vacío. Elegí tu reto.';
}

function usePrefersReducedMotion(): boolean {
  const [prefersReducedMotion, setPrefersReducedMotion] = useState(false);

  useEffect(() => {
    if (typeof window === 'undefined') {
      return;
    }

    const mediaQuery = window.matchMedia('(prefers-reduced-motion: reduce)');
    const update = () => setPrefersReducedMotion(mediaQuery.matches);
    update();

    mediaQuery.addEventListener('change', update);
    return () => mediaQuery.removeEventListener('change', update);
  }, []);

  return prefersReducedMotion;
}

function PetalField({ disabled }: { disabled: boolean }) {
  if (disabled) {
    return null;
  }

  return (
    <div className="missions-bg-petals" aria-hidden="true">
      {PETAL_FIELD.map((petal, index) => (
        <span
          key={`petal-${index}`}
          className="missions-bg-petal"
          style={{
            top: petal.top,
            left: petal.left,
            animationDelay: petal.delay,
            transform: `scale(${petal.scale})`,
          }}
        />
      ))}
    </div>
  );
}

function ClaimModal({
  state,
  onClose,
  prefersReducedMotion,
}: {
  state: ClaimModalState;
  onClose: () => void;
  prefersReducedMotion: boolean;
}) {
  useEffect(() => {
    const handler = (event: KeyboardEvent) => {
      if (event.key === 'Escape') {
        onClose();
      }
    };

    window.addEventListener('keydown', handler);
    return () => window.removeEventListener('keydown', handler);
  }, [onClose]);

  return (
    <div className="missions-claim-modal" role="dialog" aria-modal="true" aria-label="Recompensa obtenida">
      <div className="missions-claim-modal__backdrop" aria-hidden="true" />
      <div className="missions-claim-modal__content">
        <Card
          className="missions-card missions-card--claim"
          title="Botín obtenido"
          subtitle={state.missionName}
          bodyClassName="gap-5"
        >
          <div className="flex flex-col items-center gap-4 text-center">
            <div
              className={classNames(
                'missions-claim-chest',
                prefersReducedMotion && 'missions-claim-chest--static',
              )}
              aria-hidden="true"
            >
              <span className="missions-claim-chest__lid" />
              <span className="missions-claim-chest__base" />
            </div>
            {!prefersReducedMotion && <span className="missions-claim-confetti" aria-hidden="true" />}
            <p className="text-sm text-slate-200">
              Tesoro protegido: XP, amuletos y monedas listos para tu vitrina.
            </p>
            <ul className="missions-claim-loot">
              <li className="missions-claim-loot__item">
                <span className="font-semibold">XP</span>
                <span>{state.rewards.xp}</span>
              </li>
              <li className="missions-claim-loot__item">
                <span className="font-semibold">Monedas</span>
                <span>{state.rewards.currency}</span>
              </li>
              <li className="missions-claim-loot__item missions-claim-loot__item--stacked">
                <span className="font-semibold">Loot</span>
                <p className="mt-1 text-xs text-slate-300">
                  {state.rewards.items.length > 0
                    ? state.rewards.items.join(' · ')
                    : 'Aura en preparación — pronto desbloqueamos tu trofeo.'}
                </p>
              </li>
            </ul>
          </div>
          <div className="flex flex-col gap-2 sm:flex-row sm:justify-end">
            <button
              type="button"
              onClick={onClose}
              className="w-full rounded-full border border-white/20 bg-white/10 px-4 py-2 text-sm font-semibold uppercase tracking-[0.2em] text-slate-100 transition hover:border-white/40 hover:bg-white/20 focus-visible:outline focus-visible:outline-2 focus-visible:outline-offset-2 focus-visible:outline-amber-300 sm:w-auto"
            >
              Ver en trofeos
            </button>
            <button
              type="button"
              onClick={onClose}
              className="w-full rounded-full border border-white/10 bg-white/5 px-4 py-2 text-sm font-semibold uppercase tracking-[0.2em] text-slate-200 transition hover:border-white/20 hover:bg-white/10 focus-visible:outline focus-visible:outline-2 focus-visible:outline-offset-2 focus-visible:outline-slate-300 sm:w-auto"
            >
              Cerrar
            </button>
          </div>
        </Card>
      </div>
    </div>
  );
}

function MissionProgress({ slot, prefersReducedMotion }: { slot: MissionsV2Slot; prefersReducedMotion: boolean }) {
  const totalNodes = Math.max(3, Math.min(slot.progress.target || 0, slot.slot === 'hunt' ? 6 : 5));
  const ratio = slot.progress.target > 0 ? slot.progress.current / slot.progress.target : 0;

  return (
    <div className="missions-progress relative">
      <ProgressBar value={slot.progress.percent} />
      <div className="missions-progress__nodes" aria-hidden="true">
        {Array.from({ length: totalNodes }).map((_, index) => {
          const progress = totalNodes <= 1 ? 1 : index / (totalNodes - 1);
          const lit = ratio >= progress - 1e-3;
          const nodeClass = classNames(
            'missions-progress__node',
            lit && 'missions-progress__node--lit',
            slot.slot === 'hunt' && 'missions-progress__node--hunt',
            index === totalNodes - 1 && 'missions-progress__node--final',
            prefersReducedMotion && 'missions-progress__node--static',
          );
          return <span key={`${slot.id}-node-${index}`} className={nodeClass} />;
        })}
      </div>
    </div>
  );
}

function MissionPetals({
  slot,
  prefersReducedMotion,
  highlight,
}: {
  slot: MissionsV2Slot;
  prefersReducedMotion: boolean;
  highlight: boolean;
}) {
  return (
    <div
      className={classNames('missions-petals', highlight && 'missions-petals--highlight')}
      aria-label={`Pétalos restantes: ${slot.petals.remaining} de ${slot.petals.total}`}
    >
      {Array.from({ length: slot.petals.total }).map((_, index) => {
        const remaining = slot.petals.remaining;
        const alive = index < remaining;
        return (
          <span
            key={`${slot.id}-petal-${index}`}
            className={classNames(
              'missions-petal',
              alive ? 'missions-petal--alive' : 'missions-petal--withered',
              prefersReducedMotion && 'missions-petal--static',
              highlight && alive && 'missions-petal--bloom',
            )}
            aria-hidden="true"
          />
        );
      })}
    </div>
  );
}

function MissionPetalsMini({ slot, highlight }: { slot: MissionsV2Slot; highlight: boolean }) {
  const total = slot.petals.total || 0;
  const ratio = total > 0 ? slot.petals.remaining / total : 0;
  const lit = Math.round(ratio * 3);

  return (
    <div
      className={classNames('missions-petals-mini', highlight && 'missions-petals-mini--highlight')}
      aria-label={`Pétalos protegidos: ${slot.petals.remaining} de ${slot.petals.total}`}
    >
      {Array.from({ length: 3 }).map((_, index) => (
        <span
          key={`${slot.id}-petal-mini-${index}`}
          className={classNames(
            'missions-petals-mini__dot',
            index < lit ? 'missions-petals-mini__dot--alive' : 'missions-petals-mini__dot--lost',
          )}
          aria-hidden="true"
        />
      ))}
    </div>
  );
}

function MissionHeartbeatStatus({ pending, highlight }: { pending: boolean; highlight: boolean }) {
  const rawGradientId = useId();
  const gradientId = `missions-heartbeat-gradient-${rawGradientId.replace(/:/g, '')}`;

  return (
    <span
      className={classNames(
        'missions-heartbeat-indicator',
        pending ? 'missions-heartbeat-indicator--pending' : 'missions-heartbeat-indicator--done',
        highlight && 'missions-heartbeat-indicator--pulse',
      )}
    >
      <span aria-hidden="true" className="missions-heartbeat-indicator__dot">
        <svg viewBox="0 0 24 24" role="presentation" focusable="false" className="missions-heartbeat-indicator__icon">
          <defs>
            <linearGradient id={gradientId} x1="12" y1="2" x2="12" y2="22" gradientUnits="userSpaceOnUse">
              <stop offset="0%" stopColor="var(--missions-heartbeat-fill-start)" />
              <stop offset="100%" stopColor="var(--missions-heartbeat-fill-end)" />
            </linearGradient>
          </defs>
          <path
            d="M12 21.35 10.55 20.03C5.4 15.36 2 12.28 2 8.5 2 5.42 4.42 3 7.5 3c1.74 0 3.41.81 4.5 2.09C13.09 3.81 14.76 3 16.5 3 19.58 3 22 5.42 22 8.5c0 3.78-3.4 6.86-8.55 11.54Z"
            fill={`url(#${gradientId})`}
            stroke="var(--missions-heartbeat-stroke)"
            strokeWidth="1.35"
            strokeLinecap="round"
            strokeLinejoin="round"
          />
        </svg>
      </span>
      {pending ? 'Heartbeat pendiente' : 'Heartbeat sellado'}
    </span>
  );
}

type ActiveMissionCardProps = {
  slot: MissionsV2Slot;
  heroLine: string;
  requirementChips: string[];
  rewardCopy: string;
  primaryAction: PrimaryAction;
  secondaryActions: MissionsV2Action[];
  heartbeatActionId?: string;
  heartbeatHighlight: boolean;
  heartbeatPending: boolean;
  prefersReducedMotion: boolean;
  busy: boolean;
  onHeartbeat: (slot: MissionsV2Slot) => void;
  onLinkDaily: (slot: MissionsV2Slot) => void;
  onUnavailableAction: (action: MissionsV2Action) => void;
  expanded: boolean;
  onToggle: (slot: MissionsV2Slot) => void;
};

function ActiveMissionCard({
  slot,
  heroLine,
  requirementChips,
  rewardCopy,
  primaryAction,
  secondaryActions,
  heartbeatActionId,
  heartbeatHighlight,
  heartbeatPending,
  prefersReducedMotion,
  busy,
  onHeartbeat,
  onLinkDaily,
  onUnavailableAction,
  expanded,
  onToggle,
}: ActiveMissionCardProps) {
  const countdownCopy = formatCountdown(slot.countdown.label);

  return (
    <div className={classNames('missions-active-card', !expanded && 'missions-active-card--collapsed')}>
      <button
        type="button"
        className="missions-active-card__header missions-active-card__header-button"
        aria-expanded={expanded}
        onClick={() => onToggle(slot)}
      >
        <div className="missions-active-card__header-row">
          <div className="missions-active-card__primary">
            <p className="missions-active-card__hero">{heroLine}</p>
            {expanded && (
              <div className="missions-active-card__chips">
                {requirementChips.map((chip) => (
                  <span key={`${slot.id}-req-${chip}`} className="missions-requirement">
                    {chip}
                  </span>
                ))}
              </div>
            )}
          </div>
          <span className="missions-active-card__toggle" aria-hidden="true">
            <svg
              className={classNames(
                'missions-active-card__toggle-icon',
                expanded && 'missions-active-card__toggle-icon--expanded',
              )}
              viewBox="0 0 16 16"
            >
              <path
                d="M3.22 5.97a.75.75 0 0 1 1.06 0L8 9.69l3.72-3.72a.75.75 0 1 1 1.06 1.06l-4.25 4.25a.75.75 0 0 1-1.06 0L3.22 7.03a.75.75 0 0 1 0-1.06Z"
                fill="currentColor"
              />
            </svg>
          </span>
        </div>
      </button>
      <div className="missions-active-card__progress">
        <MissionProgress slot={slot} prefersReducedMotion={prefersReducedMotion} />
        {expanded && (
          <MissionPetals
            slot={slot}
            prefersReducedMotion={prefersReducedMotion}
            highlight={heartbeatHighlight}
          />
        )}
      </div>
      {expanded ? (
        <>
          <div className="missions-active-card__details">
            <div className="missions-active-card__objective">
              <span className="missions-active-card__section-label">Objetivo</span>
              <p>{slot.mission?.objective ?? 'Activa una misión del market para este slot.'}</p>
              <p className="missions-active-card__countdown">{countdownCopy}</p>
            </div>
            <div className="missions-active-card__reward">
              <span className="missions-active-card__section-label">Botín base</span>
              <div className="missions-active-card__reward-pill">{rewardCopy}</div>
            </div>
          </div>
          <div className="missions-active-card__footer">
            <div className="missions-active-card__rail">
              <div className="missions-active-card__meta">
                <MissionPetalsMini slot={slot} highlight={heartbeatHighlight} />
                <MissionHeartbeatStatus pending={heartbeatPending} highlight={heartbeatHighlight} />
              </div>
              {secondaryActions.length > 0 && (
                <div className="missions-active-card__secondary-actions">
                  {secondaryActions.map((action) => {
                    const isHeartbeat = action.type === 'heartbeat';
                    const isLinkDaily = action.type === 'link_daily';
                    const isDisabled = !action.enabled || busy || !slot.mission;

                    if (isHeartbeat) {
                      return (
                        <button
                          key={action.id}
                          type="button"
                          disabled={isDisabled}
                          onClick={() => onHeartbeat(slot)}
                          className={classNames(
                            'missions-heartbeat-btn',
                            isDisabled && 'missions-heartbeat-btn--disabled',
                            prefersReducedMotion && 'missions-heartbeat-btn--static',
                          )}
                          data-highlight={heartbeatHighlight ? 'true' : undefined}
                        >
                          <span aria-hidden="true">💓</span>
                          {action.label}
                        </button>
                      );
                    }

                    if (isLinkDaily) {
                      return (
                        <button
                          key={action.id}
                          type="button"
                          disabled={isDisabled}
                          onClick={() => onLinkDaily(slot)}
                          className={classNames(
                            'missions-action-btn missions-action-btn--link',
                            isDisabled && 'missions-action-btn--disabled',
                          )}
                        >
                          Vincular Daily
                        </button>
                      );
                    }

                    return (
                      <button
                        key={action.id}
                        type="button"
                        disabled
                        onClick={() => onUnavailableAction(action)}
                        className="missions-action-btn missions-action-btn--disabled"
                      >
                        {action.label}
                      </button>
                    );
                  })}
                </div>
              )}
            </div>
            <div className="missions-active-card__cta">
              <button
                type="button"
                onClick={primaryAction.onClick}
                disabled={primaryAction.disabled}
                className={classNames(
                  'missions-active-card__cta-btn',
                  primaryAction.tone === 'primary'
                    ? 'missions-active-card__cta-btn--primary'
                    : 'missions-active-card__cta-btn--neutral',
                  (primaryAction.disabled || busy) && 'missions-active-card__cta-btn--disabled',
                  heartbeatActionId && primaryAction.key === heartbeatActionId && 'missions-active-card__cta-btn--heartbeat',
                )}
                data-highlight={
                  heartbeatActionId && primaryAction.key === heartbeatActionId && heartbeatHighlight ? 'true' : undefined
                }
              >
                {primaryAction.label}
              </button>
            </div>
          </div>
        </>
      ) : (
        <div className="missions-active-card__summary">
          <span className="missions-active-card__summary-label">Tiempo restante</span>
          <p className="missions-active-card__countdown">{countdownCopy}</p>
        </div>
      )}
    </div>
  );
}

export function MissionsV2Board({
  userId,
  gameMode,
}: {
  userId: string;
  gameMode?: GameMode | string | null;
}) {
  const location = useLocation();
  const navigate = useNavigate();
  const prefersReducedMotion = usePrefersReducedMotion();
  const normalizedGameMode = useMemo(() => normalizeGameModeValue(gameMode ?? null), [gameMode]);
  const { data, status, error, reload } = useRequest(() => getMissionsV2Board(), []);
  const [board, setBoard] = useState<MissionsV2BoardResponse | null>(null);
  const [actionError, setActionError] = useState<string | null>(null);
  const [busyMap, setBusyMap] = useState<Record<string, boolean>>({});
  const [claimModal, setClaimModal] = useState<ClaimModalState | null>(null);
  const [heartbeatFeedback, setHeartbeatFeedback] = useState<{ slotId: string; at: number } | null>(null);
  const [showHeartbeatToast, setShowHeartbeatToast] = useState(false);
  const [heartbeatToastKey, setHeartbeatToastKey] = useState<number | null>(null);
  const [flippedMarketCards, setFlippedMarketCards] = useState<Record<string, boolean>>({});
  const [marketCoverAspect, setMarketCoverAspect] = useState<Record<string, string>>({});
  const getViewModeFromLocation = useCallback(
    (loc: typeof location): 'active' | 'market' => {
      if (loc.hash.replace('#', '') === 'market') {
        return 'market';
      }
      const params = new URLSearchParams(loc.search);
      return params.get('tab') === 'market' ? 'market' : 'active';
    },
    [],
  );
  const [viewMode, setViewModeState] = useState<'active' | 'market'>(() => getViewModeFromLocation(location));
  const [activeMarketIndex, setActiveMarketIndex] = useState(0);
  const [activeSlotIndex, setActiveSlotIndex] = useState(0);
  const [activeMarketProposalBySlot, setActiveMarketProposalBySlot] = useState<
    Record<MissionsV2Slot['slot'], number>
  >(() => ({
    main: 0,
    hunt: 0,
    skill: 0,
  }));
  const [marketProposalTransitionBySlot, setMarketProposalTransitionBySlot] = useState<
    Record<MissionsV2Slot['slot'], MarketProposalTransition>
  >({
    main: null,
    hunt: null,
    skill: null,
  });
  const [marketProposalRevisionBySlot, setMarketProposalRevisionBySlot] = useState<
    Record<MissionsV2Slot['slot'], number>
  >({
    main: 0,
    hunt: 0,
    skill: 0,
  });
  const [activeSlotStackBySlot, setActiveSlotStackBySlot] = useState<Record<string, number>>({});
  const [activeSlotCardHeight, setActiveSlotCardHeight] = useState<number | null>(null);
  const [expandedSlots, setExpandedSlots] = useState<Record<string, boolean>>({});
  const hasTrackedView = useRef(false);
  const slotRefs = useRef<Record<string, HTMLElement | null>>({});
  const carouselRef = useRef<HTMLDivElement | null>(null);
  const slotCarouselRef = useRef<HTMLDivElement | null>(null);
  const marketStackRefs = useRef<Record<MissionsV2Slot['slot'], HTMLDivElement | null>>({
    main: null,
    hunt: null,
    skill: null,
  });
  const slotStackWheelDelta = useRef<Record<string, number>>({});
  const previousActiveSlotIdRef = useRef<string | null>(null);

  const marketBySlot = useMemo<MarketBySlot>(() => {
    const map: MarketBySlot = {};
    if (!board) {
      return map;
    }

    const activeBySlot = new Map<MissionsV2Slot['slot'], MarketProposal>();
    for (const slot of board.slots ?? []) {
      const proposal = missionToMarketProposal(slot);
      if (proposal) {
        activeBySlot.set(slot.slot, proposal);
      }
    }

    for (const slotKey of SLOT_ORDER) {
      const entry = board.market?.find((marketSlot) => marketSlot.slot === slotKey);
      const proposals: MarketProposal[] = (entry?.proposals ?? []).map((proposal) => ({
        ...proposal,
      }));
      const activeProposal = activeBySlot.get(slotKey);
      if (activeProposal) {
        const deduped = proposals.filter((proposal) => proposal.id !== activeProposal.id);
        map[slotKey] = [activeProposal, ...deduped];
      } else {
        map[slotKey] = proposals;
      }
    }

    return map;
  }, [board]);

  const orderedSlots = useMemo(() => {
    if (!board) {
      return [] as MissionsV2Slot[];
    }
    return [...board.slots].sort(
      (a, b) => SLOT_ORDER.indexOf(a.slot) - SLOT_ORDER.indexOf(b.slot),
    );
  }, [board]);

  const slotIndexById = useMemo(() => {
    const map = new Map<string, number>();
    orderedSlots.forEach((slot, index) => {
      map.set(slot.id, index);
    });
    return map;
  }, [orderedSlots]);

  const orderedMarketSlots = useMemo(() => {
    return SLOT_ORDER.map((slotKey) => {
      return {
        slot: slotKey,
        proposals: marketBySlot[slotKey] ?? [],
      };
    });
  }, [marketBySlot]);

  const marketCards = useMemo<MarketCardItem[]>(() => {
    return orderedMarketSlots.map((entry) => ({
      slot: entry.slot,
      proposals: entry.proposals,
      key: entry.slot,
    }));
  }, [orderedMarketSlots]);

  const slotCarouselStyle = useMemo<CarouselTrackStyle | undefined>(() => {
    if (prefersReducedMotion || viewMode !== 'active') {
      return undefined;
    }
    if (activeSlotCardHeight == null) {
      return undefined;
    }
    const paddedHeight = Math.max(Math.round(activeSlotCardHeight + 64), 360);
    return {
      '--missions-active-carousel-height': `${paddedHeight}px`,
    };
  }, [activeSlotCardHeight, prefersReducedMotion, viewMode]);

  useEffect(() => {
    const nextView = getViewModeFromLocation(location);
    setViewModeState((current) => (current === nextView ? current : nextView));
  }, [getViewModeFromLocation, location]);

  useEffect(() => {
    setActiveMarketProposalBySlot((prev) => {
      let changed = false;
      const next: Record<MissionsV2Slot['slot'], number> = {
        main: prev.main ?? 0,
        hunt: prev.hunt ?? 0,
        skill: prev.skill ?? 0,
      };
      for (const entry of orderedMarketSlots) {
        const proposals = entry.proposals ?? [];
        const current = next[entry.slot] ?? 0;
        const safeIndex = proposals.length > 0 ? Math.min(current, proposals.length - 1) : 0;
        if (safeIndex !== current) {
          next[entry.slot] = safeIndex;
          changed = true;
        }
      }
      return changed ? next : prev;
    });
  }, [orderedMarketSlots]);

  useEffect(() => {
    const activeCard = marketCards[activeMarketIndex] ?? null;
    setFlippedMarketCards((prev) => {
      if (!activeCard) {
        if (Object.keys(prev).length === 0) {
          return prev;
        }
        return {};
      }

      const activeKey = activeCard.key;
      const hasActiveKey = Object.prototype.hasOwnProperty.call(prev, activeKey);
      if (!hasActiveKey) {
        if (Object.keys(prev).length === 0) {
          return prev;
        }
        return {};
      }

      const next: Record<string, boolean> = { [activeKey]: prev[activeKey] ?? false };
      const prevKeys = Object.keys(prev);
      if (prevKeys.length === 1 && prevKeys[0] === activeKey) {
        const prevValue = prev[activeKey] ?? false;
        if (prevValue === next[activeKey]) {
          return prev;
        }
      }

      return next;
    });
  }, [activeMarketIndex, marketCards]);

  const updateViewMode = useCallback(
    (mode: 'active' | 'market', options?: { replace?: boolean }) => {
      setViewModeState((current) => (current === mode ? current : mode));

      if (typeof window === 'undefined') {
        return;
      }

      const params = new URLSearchParams(location.search);
      if (mode === 'market') {
        params.set('tab', 'market');
      } else {
        params.delete('tab');
      }
      const searchString = params.toString();
      const nextSearch = searchString ? `?${searchString}` : '';
      const nextHash = mode === 'market' ? '#market' : '';

      if (location.search === nextSearch && location.hash === nextHash) {
        return;
      }

      navigate(
        {
          pathname: location.pathname,
          search: nextSearch,
          hash: mode === 'market' ? 'market' : '',
        },
        { replace: options?.replace ?? false },
      );
    },
    [location.hash, location.pathname, location.search, navigate],
  );

  const handleMarketProposalStep = useCallback(
    (slotKey: MissionsV2Slot['slot'], delta: number) => {
      setActiveMarketProposalBySlot((prev) => {
        const proposals = marketBySlot[slotKey] ?? [];
        const total = proposals.length;
        if (total <= 1 || delta === 0) {
          return prev;
        }

        const current = prev[slotKey] ?? 0;
        const next = ((current + delta) % total + total) % total;
        if (next === current) {
          return prev;
        }

        setMarketProposalTransitionBySlot((transitionPrev) => ({
          ...transitionPrev,
          [slotKey]: delta > 0 ? 'forward' : 'backward',
        }));

        setMarketProposalRevisionBySlot((revisionPrev) => ({
          ...revisionPrev,
          [slotKey]: (revisionPrev[slotKey] ?? 0) + 1,
        }));

        return { ...prev, [slotKey]: next };
      });
    },
    [marketBySlot, setMarketProposalTransitionBySlot, setMarketProposalRevisionBySlot],
  );

  const handleMarketStackScroll = useCallback(
    (slotKey: MissionsV2Slot['slot'], event: ReactUIEvent<HTMLDivElement>) => {
      const proposals = marketBySlot[slotKey] ?? [];
      if (proposals.length <= 1) {
        return;
      }

      const container = event.currentTarget;
      const targetPosition = container.scrollTop + container.clientHeight / 2;
      const children = Array.from(container.children) as HTMLElement[];
      if (children.length === 0) {
        return;
      }

      let closestIndex = 0;
      let closestDistance = Number.POSITIVE_INFINITY;

      for (let index = 0; index < children.length; index += 1) {
        const child = children[index];
        const itemTop = child.offsetTop;
        const itemHeight = child.clientHeight;
        const itemCenter = itemTop + itemHeight / 2;
        const distance = Math.abs(itemCenter - targetPosition);
        if (distance < closestDistance) {
          closestDistance = distance;
          closestIndex = index;
        }
      }

      setActiveMarketProposalBySlot((prev) => {
        const currentIndex = prev[slotKey] ?? 0;
        if (closestIndex === currentIndex) {
          return prev;
        }

        setMarketProposalTransitionBySlot((transitionPrev) => ({
          ...transitionPrev,
          [slotKey]: closestIndex > currentIndex ? 'forward' : 'backward',
        }));

        setMarketProposalRevisionBySlot((revisionPrev) => ({
          ...revisionPrev,
          [slotKey]: (revisionPrev[slotKey] ?? 0) + 1,
        }));

        return { ...prev, [slotKey]: closestIndex };
      });
    },
    [marketBySlot, setMarketProposalRevisionBySlot, setMarketProposalTransitionBySlot],
  );

  const handleSlotStackStep = useCallback((slotId: string, delta: number, totalPanels: number) => {
    if (totalPanels <= 1) {
      return;
    }

    setActiveSlotStackBySlot((prev) => {
      const current = prev[slotId] ?? 0;
      const next = Math.min(Math.max(current + delta, 0), totalPanels - 1);
      if (next === current) {
        return prev;
      }
      return { ...prev, [slotId]: next };
    });
  }, []);

  const handleSlotStackWheel = useCallback(
    (slotId: string, totalPanels: number, event: React.WheelEvent<HTMLDivElement>) => {
      if (totalPanels <= 1) {
        return;
      }

      event.preventDefault();
      event.stopPropagation();

      const threshold = 40;
      const pending = (slotStackWheelDelta.current[slotId] ?? 0) + event.deltaY;
      if (Math.abs(pending) >= threshold) {
        const direction = pending > 0 ? 1 : -1;
        slotStackWheelDelta.current[slotId] = pending - direction * threshold;
        handleSlotStackStep(slotId, direction, totalPanels);
      } else {
        slotStackWheelDelta.current[slotId] = pending;
      }
    },
    [handleSlotStackStep],
  );

  useEffect(() => {
    SLOT_ORDER.forEach((slotKey) => {
      const container = marketStackRefs.current[slotKey];
      if (!container) {
        return;
      }

      const proposals = marketBySlot[slotKey] ?? [];
      if (proposals.length === 0) {
        if (container.scrollTop !== 0) {
          container.scrollTop = 0;
        }
        return;
      }

      const targetIndex = activeMarketProposalBySlot[slotKey] ?? 0;
      const targetChild = container.children.item(targetIndex) as HTMLElement | null;
      if (!targetChild) {
        return;
      }

      const targetTop = targetChild.offsetTop;
      if (Math.abs(container.scrollTop - targetTop) <= 1) {
        return;
      }

      if (typeof container.scrollTo === 'function') {
        container.scrollTo({
          top: targetTop,
          behavior: prefersReducedMotion ? 'auto' : 'smooth',
        });
      } else {
        container.scrollTop = targetTop;
      }
    });
  }, [activeMarketProposalBySlot, marketBySlot, prefersReducedMotion]);

  const bossEnabled = useMemo(() => {
    if (!board) {
      return false;
    }
    const mainSlotState = board.slots.find((slot) => slot.slot === 'main');
    if (!mainSlotState || !mainSlotState.mission) {
      return false;
    }
    if (mainSlotState.state !== 'active') {
      return false;
    }
    return board.boss.status !== 'locked';
  }, [board]);

  useEffect(() => {
    setActiveSlotStackBySlot((prev) => {
      const next: Record<string, number> = {};
      let changed = false;
      orderedSlots.forEach((slot) => {
        const panelCount = slot.slot === 'main' && bossEnabled ? 2 : 1;
        const current = prev[slot.id] ?? 0;
        const clamped = Math.min(Math.max(current, 0), Math.max(0, panelCount - 1));
        next[slot.id] = clamped;
        if (clamped !== current) {
          changed = true;
        }
      });
      return changed ? next : prev;
    });

    slotStackWheelDelta.current = orderedSlots.reduce<Record<string, number>>((acc, slot) => {
      acc[slot.id] = slotStackWheelDelta.current[slot.id] ?? 0;
      return acc;
    }, {});
  }, [orderedSlots, bossEnabled]);

  const renderBossCard = useCallback(() => {
    if (!board) {
      return null;
    }

    const shield = parseShieldLabel(board.boss.countdown.label) ?? { current: 6, max: 6 };
    const bossCardStyle = buildMissionCardStyle('boss', normalizedGameMode);

    return (
      <Card
        className="missions-card missions-card--boss"
        title="Boss quincenal"
        subtitle={<p className="missions-card__subtitle">{board.boss.name}</p>}
        bodyClassName="missions-card__body missions-card__body--boss"
        style={bossCardStyle}
      >
        <div className="missions-boss-header">
          <div
            key={`shield-${shield.current}`}
            className="missions-boss-shield"
            role="img"
            aria-label={`Escudo del boss ${shield.current} de ${shield.max}`}
            data-crack-level={shield.max - shield.current}
          >
            {Array.from({ length: shield.max }).map((_, index) => {
              const cracked = index >= shield.current;
              return (
                <span
                  key={`shield-${index}`}
                  className={classNames(
                    'missions-boss-shield__segment',
                    cracked && 'missions-boss-shield__segment--cracked',
                  )}
                  aria-hidden="true"
                />
              );
            })}
          </div>
          <div className="missions-boss-countdown" aria-live="polite">
            <span className="missions-boss-countdown__label">Escudo</span>
            <span className="missions-boss-countdown__value">{board.boss.countdown.label}</span>
          </div>
        </div>
        <p className="missions-boss-copy">
          Derribá el escudo sosteniendo Heartbeat y prepará el golpe final. El Boss sólo responde si tu Main llegó al Acto 2.
        </p>
        <div className="missions-boss-actions">
          <button
            type="button"
            className="missions-boss-cta"
            disabled
            aria-disabled="true"
          >
            GOLPE ESPECIAL (ACTO 2 REQUERIDO)
          </button>
        </div>
      </Card>
    );
  }, [board]);

  useEffect(() => {
    if (status === 'success' && data) {
      setBoard(data);
    }
  }, [status, data]);

  useEffect(() => {
    if (orderedSlots.length === 0) {
      setActiveSlotIndex(0);
      return;
    }
    setActiveSlotIndex((current) => {
      if (current < orderedSlots.length) {
        return current;
      }
      return Math.max(0, orderedSlots.length - 1);
    });
  }, [orderedSlots]);

  useEffect(() => {
    if (marketCards.length === 0) {
      setActiveMarketIndex(0);
      return;
    }
    setActiveMarketIndex((current) => {
      if (current < marketCards.length) {
        return current;
      }
      return Math.max(0, marketCards.length - 1);
    });
  }, [marketCards]);

  useEffect(() => {
    setFlippedMarketCards((prev) => {
      const validKeys = new Set(marketCards.map((card) => card.key));
      const next: Record<string, boolean> = {};
      validKeys.forEach((key) => {
        if (prev[key]) {
          next[key] = true;
        }
      });
      const prevKeys = Object.keys(prev);
      const nextKeys = Object.keys(next);
      if (prevKeys.length === nextKeys.length && nextKeys.every((key) => prev[key])) {
        return prev;
      }
      return next;
    });
  }, [marketCards]);

  useEffect(() => {
    setMarketCoverAspect((prev) => {
      const validKeys = new Set(marketCards.map((card) => card.key));
      const next: Record<string, string> = {};
      validKeys.forEach((key) => {
        const value = prev[key];
        if (value) {
          next[key] = value;
        }
      });
      const prevKeys = Object.keys(prev);
      const nextKeys = Object.keys(next);
      if (
        prevKeys.length === nextKeys.length &&
        nextKeys.every((key) => prev[key] === next[key])
      ) {
        return prev;
      }
      return next;
    });
  }, [marketCards]);

  useEffect(() => {
    if (!heartbeatFeedback) {
      return;
    }

    setHeartbeatToastKey(heartbeatFeedback.at);
    if (typeof window === 'undefined') {
      setShowHeartbeatToast(true);
      return;
    }

    setShowHeartbeatToast(false);
    const raf = window.requestAnimationFrame(() => setShowHeartbeatToast(true));
    return () => window.cancelAnimationFrame(raf);
  }, [heartbeatFeedback]);

  useEffect(() => {
    if (!heartbeatFeedback) {
      return;
    }

    if (prefersReducedMotion || typeof window === 'undefined') {
      setHeartbeatFeedback(null);
      return;
    }

    const timeout = window.setTimeout(() => setHeartbeatFeedback(null), 900);
    return () => window.clearTimeout(timeout);
  }, [heartbeatFeedback, prefersReducedMotion]);

  useEffect(() => {
    if (!showHeartbeatToast) {
      return;
    }

    if (typeof window === 'undefined') {
      return;
    }

    const timeout = window.setTimeout(() => setShowHeartbeatToast(false), 3200);
    return () => window.clearTimeout(timeout);
  }, [showHeartbeatToast]);

  useEffect(() => {
    const unsubscribe = onDevUserOverrideChange(() => {
      setBoard(null);
      setBusyMap({});
      reload();
    });
    return unsubscribe;
  }, [reload]);

  useEffect(() => {
    if (!hasTrackedView.current && status === 'success' && data) {
      emitMissionsV2Event('missions_v2_view', { userId, source: 'board' });
      hasTrackedView.current = true;
    }
  }, [status, data, userId]);

  const refreshBoard = useCallback(async () => {
    const nextBoard = await getMissionsV2Board();
    setBoard(nextBoard);
  }, []);

  const isOnMissionsRoute = useMemo(
    () => location.pathname.endsWith('/missions-v2'),
    [location.pathname],
  );

  const setSlotBusy = useCallback((slotId: string, value: boolean) => {
    setBusyMap((current) => ({ ...current, [slotId]: value }));
  }, []);

  const handleHeartbeat = useCallback(
    async (slot: MissionsV2Slot) => {
      const missionId = slot.mission?.id;

      if (!missionId) {
        setActionError('Esta misión no está disponible en este momento.');
        return;
      }

      setSlotBusy(slot.id, true);
      setActionError(null);
      try {
        await postMissionsV2Heartbeat(missionId);
        emitMissionsV2Event('missions_v2_heartbeat', {
          userId,
          slot: slot.slot,
          missionId,
        });
        setHeartbeatFeedback({ slotId: slot.id, at: Date.now() });
        await refreshBoard();
      } catch (err) {
        console.error('Failed to mark heartbeat', err);
        setActionError('No pudimos registrar el Heartbeat. Intentá nuevamente.');
      } finally {
        setSlotBusy(slot.id, false);
      }
    },
    [refreshBoard, setSlotBusy, userId],
  );

  const handleLinkDaily = useCallback(
    async (slot: MissionsV2Slot) => {
      const mission = slot.mission;

      if (!mission) {
        setActionError('Esta misión no está disponible en este momento.');
        return;
      }

      const missionId = mission.id;
      setSlotBusy(slot.id, true);
      setActionError(null);
      const [firstTask] = mission.tasks;

      if (!firstTask) {
        setActionError('No hay tareas vinculables para esta misión.');
        setSlotBusy(slot.id, false);
        return;
      }

      try {
        const response = await linkMissionsV2Daily(missionId, firstTask.id);
        setBoard(response.board);
        emitMissionsV2Event('missions_v2_select_open', {
          userId,
          slot: slot.slot,
          missionId,
          source: 'link_daily',
        });
      } catch (err) {
        console.error('Failed to link daily task', err);
        setActionError('No pudimos vincular la Daily con esta misión.');
      } finally {
        setSlotBusy(slot.id, false);
      }
    },
    [setSlotBusy, userId],
  );

  const handleClaim = useCallback(
    async (slot: MissionsV2Slot) => {
      const missionId = slot.mission?.id;

      if (!missionId) {
        setActionError('Esta misión no está disponible en este momento.');
        return;
      }

      setSlotBusy(slot.id, true);
      setActionError(null);
      try {
        const response = await claimMissionsV2Mission(missionId);
        setBoard(response.board);
        setClaimModal({
          missionName: slot.mission?.name ?? 'Recompensa de misión',
          slot: slot.slot,
          rewards: {
            xp: response.rewards.xp,
            currency: response.rewards.currency,
            items: [...response.rewards.items],
          },
        });
        emitMissionsV2Event('missions_v2_reward_claimed', {
          userId,
          slot: slot.slot,
          missionId,
          reward: response.rewards,
        });
      } catch (err) {
        console.error('Failed to claim mission reward', err);
        setActionError('No pudimos procesar el claim. Intentá más tarde.');
      } finally {
        setSlotBusy(slot.id, false);
      }
    },
    [userId, setSlotBusy],
  );

  const scrollSlotCarouselToIndex = useCallback(
    (index: number) => {
      if (!prefersReducedMotion) {
        return;
      }

      const container = slotCarouselRef.current;
      if (!container) {
        return;
      }

      const element = container.querySelector<HTMLElement>(
        `[data-slot-carousel-index='${index}']`,
      );
      element?.scrollIntoView({ behavior: 'smooth', block: 'nearest', inline: 'center' });
    },
    [prefersReducedMotion],
  );

  const handleActivateProposal = useCallback(
    (slotKey: MissionsV2Slot['slot'], proposal: MarketProposal) => {
      if (!board) {
        setActionError('No pudimos preparar el tablero.');
        return;
      }

      if (proposal.locked) {
        setActionError('Esta misión ya está en curso.');
        return;
      }

      const slotIndexInBoard = board.slots.findIndex((slot) => slot.slot === slotKey);
      if (slotIndexInBoard === -1) {
        setActionError('No encontramos un slot compatible para esta misión.');
        return;
      }

      const slot = board.slots[slotIndexInBoard];

      if (slot.mission) {
        setActionError('Este slot ya tiene una misión activa.');
        return;
      }

      if (slot.state !== 'idle') {
        setActionError('Liberá el slot antes de activar una nueva misión.');
        return;
      }

      const missionId = `market-${proposal.id}`;
      const objectives = proposal.objectives.length > 0 ? proposal.objectives : [proposal.objective];
      const progressTarget = Math.max(objectives.length, 3);
      const countdownDays = proposal.duration_days ?? 0;
      const countdownLabel = countdownDays > 0 ? `Termina en ${countdownDays}d` : 'Sin límite';
      const endsAt = countdownDays > 0 ? new Date(Date.now() + countdownDays * 86_400_000).toISOString() : null;

      const nextSlot: MissionsV2Slot = {
        ...slot,
        mission: {
          id: missionId,
          name: proposal.name,
          type: slotKey,
          summary: proposal.summary,
          requirements: proposal.requirements,
          objective: proposal.objective,
          objectives,
          reward: {
            xp: proposal.reward.xp,
            currency: proposal.reward.currency,
            items: [...proposal.reward.items],
          },
          tasks: [],
          tags: proposal.tags,
          metadata: proposal.metadata,
        },
        state: 'active',
        heartbeat_today: false,
        progress: {
          current: 0,
          target: progressTarget,
          percent: 0,
        },
        countdown: {
          ...slot.countdown,
          ends_at: endsAt,
          label: countdownLabel,
        },
        actions: [
          {
            id: `${missionId}:heartbeat`,
            type: 'heartbeat',
            label: 'Registrar Heartbeat',
            enabled: true,
          },
          {
            id: `${missionId}:link_daily`,
            type: 'link_daily',
            label: 'Vincular Daily',
            enabled: true,
          },
          {
            id: `${missionId}:claim`,
            type: 'claim',
            label: 'Reclamar botín',
            enabled: false,
          },
        ],
        claim: {
          ...slot.claim,
          available: false,
          enabled: false,
        },
      };

      const nextSlots = [...board.slots];
      nextSlots[slotIndexInBoard] = nextSlot;

      const nextMarket = board.market.map((entry): MissionsV2MarketSlot =>
        entry.slot === slotKey
          ? {
              ...entry,
              proposals: entry.proposals.filter((item) => item.id !== proposal.id),
            }
          : entry,
      );

      setBoard({
        ...board,
        slots: nextSlots,
        market: nextMarket,
      });

      setFlippedMarketCards({});
      updateViewMode('active');

      setActionError(null);
      const nextSlotIndex = slotIndexById.get(nextSlot.id);
      if (nextSlotIndex != null) {
        setActiveSlotIndex(nextSlotIndex);
        scrollSlotCarouselToIndex(nextSlotIndex);
      }
      if (typeof window !== 'undefined') {
        window.requestAnimationFrame(() => {
          const element = slotRefs.current[nextSlot.id] ?? null;
          element?.scrollIntoView({ behavior: 'smooth', block: 'center' });
        });
      } else {
        const element = slotRefs.current[nextSlot.id] ?? null;
        element?.scrollIntoView({ block: 'center' });
      }
      emitMissionsV2Event('missions_v2_market_activate', {
        userId,
        slot: nextSlot.slot,
        missionId: nextSlot.mission?.id ?? null,
        proposalId: proposal.id,
      });
    },
    [
      board,
      setBoard,
      setActionError,
      slotIndexById,
      scrollSlotCarouselToIndex,
      setActiveSlotIndex,
      userId,
    ],
  );

  const scrollCarouselToIndex = useCallback(
    (index: number) => {
      if (!prefersReducedMotion) {
        return;
      }

      const container = carouselRef.current;
      if (!container) {
        return;
      }

      const element = container.querySelector<HTMLElement>(`[data-carousel-index='${index}']`);
      element?.scrollIntoView({ behavior: 'smooth', block: 'nearest', inline: 'center' });
    },
    [prefersReducedMotion],
  );

  const handleCarouselStep = useCallback(
    (direction: 'next' | 'prev') => {
      if (marketCards.length === 0) {
        return;
      }
      const delta = direction === 'next' ? 1 : -1;
      const nextIndex = (activeMarketIndex + delta + marketCards.length) % marketCards.length;
      setActiveMarketIndex(nextIndex);
      scrollCarouselToIndex(nextIndex);
    },
    [activeMarketIndex, marketCards.length, scrollCarouselToIndex],
  );

  const handleSlotCarouselStep = useCallback(
    (direction: 'next' | 'prev') => {
      if (orderedSlots.length === 0) {
        return;
      }
      const delta = direction === 'next' ? 1 : -1;
      const nextIndex = (activeSlotIndex + delta + orderedSlots.length) % orderedSlots.length;
      setActiveSlotIndex(nextIndex);
      scrollSlotCarouselToIndex(nextIndex);
    },
    [activeSlotIndex, orderedSlots.length, scrollSlotCarouselToIndex],
  );

  const handleSlotCardSelect = useCallback(
    (index: number) => {
      if (index === activeSlotIndex) {
        return;
      }
      setActiveSlotIndex(index);
      scrollSlotCarouselToIndex(index);
    },
    [activeSlotIndex, scrollSlotCarouselToIndex],
  );

  const handleSlotCardKeyDown = useCallback(
    (event: ReactKeyboardEvent<HTMLElement>, slotId: string, index: number) => {
      if (event.defaultPrevented || event.target !== event.currentTarget) {
        return;
      }

      if (event.key === 'ArrowRight') {
        event.preventDefault();
        handleSlotCarouselStep('next');
        return;
      }

      if (event.key === 'ArrowLeft') {
        event.preventDefault();
        handleSlotCarouselStep('prev');
        return;
      }

      const slot = orderedSlots.find((item) => item.id === slotId);
      if (slot?.slot === 'main' && bossEnabled) {
        const totalPanels = 2;
        if (event.key === 'ArrowUp') {
          event.preventDefault();
          handleSlotStackStep(slotId, -1, totalPanels);
          return;
        }
        if (event.key === 'ArrowDown') {
          event.preventDefault();
          handleSlotStackStep(slotId, 1, totalPanels);
          return;
        }
      }

      if (event.key === 'Enter' || event.key === ' ') {
        event.preventDefault();
        handleSlotCardSelect(index);
      }
    },
    [bossEnabled, handleSlotCarouselStep, handleSlotCardSelect, handleSlotStackStep, orderedSlots],
  );

  const handleMarketCardToggle = useCallback(
    (slotKey: MissionsV2Slot['slot'], index: number) => {
      if (index !== activeMarketIndex) {
        setActiveMarketIndex(index);
        scrollCarouselToIndex(index);
        return;
      }

      const wasOpen = Boolean(flippedMarketCards[slotKey]);

      setFlippedMarketCards((prev) => {
        const isOpen = Boolean(prev[slotKey]);
        if (isOpen) {
          return {};
        }
        return { [slotKey]: true };
      });

      if (wasOpen) {
        return;
      }

      setActiveMarketProposalBySlot((prev) => {
        if ((prev[slotKey] ?? 0) === 0) {
          return prev;
        }
        return { ...prev, [slotKey]: 0 };
      });
    },
    [activeMarketIndex, flippedMarketCards, scrollCarouselToIndex],
  );

  const handleMarketCardKeyDown = useCallback(
    (event: ReactKeyboardEvent<HTMLElement>, slotKey: MissionsV2Slot['slot'], index: number) => {
      if (event.defaultPrevented || event.target !== event.currentTarget) {
        return;
      }

      if (event.key === 'Enter' || event.key === ' ') {
        event.preventDefault();
        handleMarketCardToggle(slotKey, index);
        return;
      }

      if (event.key === 'ArrowRight') {
        event.preventDefault();
        handleCarouselStep('next');
        return;
      }

      if (event.key === 'ArrowLeft') {
        event.preventDefault();
        handleCarouselStep('prev');
        return;
      }

      if (event.key === 'ArrowUp' || event.key === 'ArrowDown') {
        const proposals = marketBySlot[slotKey] ?? [];
        if (proposals.length <= 1) {
          return;
        }
        event.preventDefault();
        const direction = event.key === 'ArrowDown' ? 1 : -1;
        handleMarketProposalStep(slotKey, direction);
      }
    },
    [handleMarketCardToggle, handleCarouselStep, handleMarketProposalStep, marketBySlot],
  );

  const handleMarketCoverLoad = useCallback(
    (cardKey: MissionsV2Slot['slot'], event: SyntheticEvent<HTMLImageElement>) => {
      const image = event.currentTarget;
      if (image.naturalWidth > 0 && image.naturalHeight > 0) {
        const ratio = image.naturalWidth / image.naturalHeight;
        if (!Number.isFinite(ratio) || ratio <= 0) {
          return;
        }
        const clamped = Math.min(Math.max(ratio, 0.56), 0.75);
        const value = clamped.toFixed(4);
        setMarketCoverAspect((prev) => {
          if (prev[cardKey] === value) {
            return prev;
          }
          return { ...prev, [cardKey]: value };
        });
      }
    },
    [],
  );

  const handleUnavailableAction = useCallback((action: MissionsV2Action) => {
    if (action.type === 'special_strike' || action.type === 'submit_evidence') {
      setActionError('Esta acción estará disponible en la próxima iteración del tablero.');
    } else if (action.type === 'abandon') {
      setActionError('El Abandono Honroso se habilitará cuando el flujo esté completo.');
    }
  }, []);

  const scrollToMarket = useCallback(() => {
    updateViewMode('market');
    if (marketCards.length === 0) {
      return;
    }
    if (typeof window === 'undefined') {
      scrollCarouselToIndex(activeMarketIndex);
      return;
    }
    window.requestAnimationFrame(() => {
      scrollCarouselToIndex(activeMarketIndex);
      const element = carouselRef.current?.querySelector<HTMLElement>(
        `[data-carousel-index='${activeMarketIndex}'] article`,
      );
      element?.focus({ preventScroll: true });
    });
  }, [activeMarketIndex, marketCards.length, scrollCarouselToIndex, updateViewMode]);

  const registerSlotRef = useCallback(
    (slotId: string) => (element: HTMLElement | null) => {
      if (element) {
        slotRefs.current[slotId] = element;
      } else {
        delete slotRefs.current[slotId];
      }
    },
    [],
  );

  useLayoutEffect(() => {
    if (viewMode !== 'active' || prefersReducedMotion) {
      setActiveSlotCardHeight(null);
      return;
    }

    const activeSlot = orderedSlots[activeSlotIndex];
    if (!activeSlot) {
      setActiveSlotCardHeight(null);
      return;
    }

    const element = slotRefs.current[activeSlot.id] ?? null;
    if (!element) {
      setActiveSlotCardHeight(null);
      return;
    }

    let frame = 0;
    const updateHeight = () => {
      frame = 0;
      const { height } = element.getBoundingClientRect();
      setActiveSlotCardHeight((current) => {
        if (current != null && Math.abs(current - height) < 1) {
          return current;
        }
        return height;
      });
    };

    updateHeight();

    const win = typeof window !== 'undefined' ? window : null;
    if (!win) {
      return;
    }

    if (typeof ResizeObserver !== 'undefined') {
      const observer = new ResizeObserver(() => {
        if (frame) {
          win.cancelAnimationFrame(frame);
        }
        frame = win.requestAnimationFrame(updateHeight);
      });
      observer.observe(element);
      return () => {
        observer.disconnect();
        if (frame) {
          win.cancelAnimationFrame(frame);
        }
      };
    }

    const handleResize = () => {
      if (frame) {
        win.cancelAnimationFrame(frame);
      }
      frame = win.requestAnimationFrame(updateHeight);
    };

    win.addEventListener('resize', handleResize);

    return () => {
      win.removeEventListener('resize', handleResize);
      if (frame) {
        win.cancelAnimationFrame(frame);
      }
    };
  }, [activeSlotIndex, orderedSlots, prefersReducedMotion, viewMode]);

  useEffect(() => {
    const previousSlotId = previousActiveSlotIdRef.current;
    const nextSlot = orderedSlots[activeSlotIndex] ?? null;

    if (previousSlotId && previousSlotId !== nextSlot?.id) {
      setActiveSlotStackBySlot((prev) => {
        if ((prev[previousSlotId] ?? 0) === 0) {
          return prev;
        }
        return { ...prev, [previousSlotId]: 0 };
      });
    }

    previousActiveSlotIdRef.current = nextSlot?.id ?? null;
  }, [activeSlotIndex, orderedSlots]);

  useEffect(() => {
    setExpandedSlots((prev) => {
      if (Object.keys(prev).length === 0) {
        return prev;
      }
      return {};
    });
  }, [activeSlotIndex]);

  useEffect(() => {
    if (!prefersReducedMotion) {
      return;
    }

    if (viewMode !== 'market') {
      return;
    }
    const container = carouselRef.current;
    if (!container) {
      return;
    }

    let raf = 0;
    const updateActive = () => {
      const items = container.querySelectorAll<HTMLElement>('[data-carousel-index]');
      if (items.length === 0) {
        return;
      }
      const nodes = Array.from(items);
      const { left, width } = container.getBoundingClientRect();
      const center = left + width / 2;
      let closestIndex = activeMarketIndex;
      let closestDistance = Number.POSITIVE_INFINITY;
      nodes.forEach((node) => {
        const rect = node.getBoundingClientRect();
        const nodeCenter = rect.left + rect.width / 2;
        const distance = Math.abs(center - nodeCenter);
        if (distance < closestDistance - 0.5) {
          closestDistance = distance;
          const value = node.getAttribute('data-carousel-index');
          closestIndex = value ? Number.parseInt(value, 10) : 0;
        }
      });
      setActiveMarketIndex((current) => (current === closestIndex ? current : closestIndex));
    };

    updateActive();

    const handleScroll = () => {
      if (raf) {
        cancelAnimationFrame(raf);
      }
      raf = window.requestAnimationFrame(updateActive);
    };

    container.addEventListener('scroll', handleScroll, { passive: true });

    return () => {
      container.removeEventListener('scroll', handleScroll);
      if (raf) {
        window.cancelAnimationFrame(raf);
      }
    };
  }, [activeMarketIndex, viewMode, marketCards, prefersReducedMotion]);

  useEffect(() => {
    if (viewMode !== 'market') {
      return;
    }
    if (marketCards.length === 0) {
      return;
    }

    if (typeof window === 'undefined') {
      scrollCarouselToIndex(activeMarketIndex);
      return;
    }

    const raf = window.requestAnimationFrame(() => {
      scrollCarouselToIndex(activeMarketIndex);
    });

    return () => window.cancelAnimationFrame(raf);
  }, [viewMode, activeMarketIndex, marketCards.length, scrollCarouselToIndex]);

  useEffect(() => {
    if (viewMode !== 'active') {
      return;
    }
    if (orderedSlots.length === 0) {
      return;
    }

    if (typeof window === 'undefined') {
      scrollSlotCarouselToIndex(activeSlotIndex);
      return;
    }

    const raf = window.requestAnimationFrame(() => {
      scrollSlotCarouselToIndex(activeSlotIndex);
    });

    return () => window.cancelAnimationFrame(raf);
  }, [viewMode, activeSlotIndex, orderedSlots.length, scrollSlotCarouselToIndex]);

  const toggleSlotExpansion = useCallback((slot: MissionsV2Slot) => {
    setExpandedSlots((prev) => {
      const isExpanded = Boolean(prev[slot.id]);
      if (isExpanded) {
        const next = { ...prev };
        delete next[slot.id];
        return next;
      }
      return { [slot.id]: true };
    });
  }, []);

  const renderSlotCard = (slot: MissionsV2Slot) => {
    const mission = slot.mission;
    const busy = Boolean(busyMap[slot.id]);
    const rarity = getSlotRarity(slot);
    const canClaim =
      Boolean(mission) && FEATURE_MISSIONS_V2 && isOnMissionsRoute && slot.claim.available && slot.claim.enabled;
    const details = SLOT_DETAILS[slot.slot];
    const stateConfig = STATE_LABELS[slot.state];
    const requirementChips = buildRequirementChips(slot);
    const heartbeatPending = !slot.heartbeat_today;
    const heroLine = buildHeroLine(slot, marketBySlot);
    const rewardCopy = getRewardCopy(slot);
    const heartbeatAction = slot.actions.find((action) => action.type === 'heartbeat');
    const linkAction = slot.actions.find((action) => action.type === 'link_daily');
    const slotIndex = slotIndexById.get(slot.id) ?? -1;
    const isActiveSlot = slotIndex === activeSlotIndex;
    const heartbeatHighlight = heartbeatFeedback?.slotId === slot.id;

    let primaryAction: PrimaryAction | null = null;
    let primaryActionId: string | null = null;

    if (canClaim) {
      primaryAction = {
        key: 'claim',
        label: 'Abrir cofre',
        onClick: () => handleClaim(slot),
        disabled: busy,
        tone: 'primary',
      };
      primaryActionId = 'claim';
    } else if (heartbeatAction) {
      primaryAction = {
        key: heartbeatAction.id,
        label: heartbeatAction.label,
        onClick: () => handleHeartbeat(slot),
        disabled: busy || !heartbeatAction.enabled || !mission,
        tone: 'primary',
      };
      primaryActionId = heartbeatAction.id;
    } else if (linkAction) {
      primaryAction = {
        key: linkAction.id,
        label: 'Vincular Daily',
        onClick: () => handleLinkDaily(slot),
        disabled: busy || !linkAction.enabled || !mission,
        tone: 'primary',
      };
      primaryActionId = linkAction.id;
    } else if (mission && slot.actions.length > 0) {
      const [firstAction] = slot.actions.filter((action) => action.type !== 'claim');
      if (firstAction) {
        primaryAction = {
          key: firstAction.id,
          label: firstAction.label,
          onClick: firstAction.enabled ? () => handleUnavailableAction(firstAction) : undefined,
          disabled: !firstAction.enabled || busy,
          tone: 'neutral',
        };
        primaryActionId = firstAction.id;
      }
    }

    if (!primaryAction) {
      primaryAction = {
        key: 'market',
        label: 'Ir al market',
        onClick: scrollToMarket,
        disabled: false,
        tone: 'neutral',
      };
      primaryActionId = 'market';
    }

    const secondaryActions = slot.actions.filter((action) => {
      if (action.type === 'claim') {
        return false;
      }
      if (primaryActionId && action.id === primaryActionId) {
        return false;
      }
      return true;
    });

    const heartbeatActionId = heartbeatAction?.id;
    const resolvedPrimaryAction = primaryAction!;

    const slotCardStyle: MissionCardStyle = {
      ...buildMissionCardStyle(slot.slot, normalizedGameMode),
      ...(viewMode === 'active'
        ? {
            '--missions-card-art': 'none',
            '--missions-card-art-opacity': '0',
          }
        : {}),
    };
    const hasMission = Boolean(mission);
    const isExpanded = expandedSlots[slot.id] ?? false;

    const card = (
      <Card
        key={slot.id}
        variant="plain"
        className={classNames(
          'missions-card missions-active-card',
          details.gradient,
          details.aura,
          !prefersReducedMotion && 'transition-transform duration-200 ease-out hover:-translate-y-0.5',
          slot.state === 'cooldown' && 'missions-card--frozen',
          slot.state === 'succeeded' && canClaim && 'missions-card--claim-ready',
          heartbeatHighlight && 'missions-card--heartbeat',
          !hasMission && 'missions-card--empty',
        )}
        data-rarity={rarity}
        data-slot={slot.slot}
        style={slotCardStyle}
        bodyClassName={classNames(
          'missions-card__body missions-card__body--slot',
          !isExpanded && 'missions-card__body--slot-collapsed',
        )}
        title={`${details.emoji} ${details.label}`}
        subtitle={
          <p className="missions-card__subtitle">{mission?.name ?? 'Slot vacío. Elegí tu reto.'}</p>
        }
        rightSlot={
          <span className={classNames('missions-chip', `missions-chip--${stateConfig.tone}`)}>
            {stateConfig.label}
          </span>
        }
      >
        {hasMission ? (
          <ActiveMissionCard
            slot={slot}
            heroLine={heroLine}
            requirementChips={requirementChips}
            rewardCopy={rewardCopy}
            primaryAction={resolvedPrimaryAction}
            secondaryActions={secondaryActions}
            heartbeatActionId={heartbeatActionId}
            heartbeatHighlight={Boolean(heartbeatHighlight)}
            heartbeatPending={heartbeatPending}
            prefersReducedMotion={prefersReducedMotion}
            busy={busy}
            onHeartbeat={handleHeartbeat}
            onLinkDaily={handleLinkDaily}
            onUnavailableAction={handleUnavailableAction}
            expanded={isExpanded}
            onToggle={toggleSlotExpansion}
          />
        ) : (
          <div className="missions-slot-card__empty-shell" aria-hidden="true" />
        )}
        {slot.state === 'cooldown' && (
          <div className="missions-cooldown-overlay" aria-live="polite">
            <span>{slot.countdown.label || 'Enfriamiento 15D'}</span>
          </div>
        )}
        {!mission && (
          <div className="missions-slot-empty">
            <div className="missions-slot-empty__content">
              <p className="text-sm font-semibold text-slate-100">Slot vacío. Elegí tu reto.</p>
              <p className="text-xs text-slate-300">
                Explorá el market para activar esta misión y proteger los pétalos.
              </p>
              <button type="button" className="missions-slot-empty__cta" onClick={scrollToMarket}>
                Activar en slot {details.label}
              </button>
            </div>
          </div>
        )}
      </Card>
    );

    if (slot.slot === 'main' && bossEnabled) {
      const totalPanels = 2;
      const stackIndex = Math.min(activeSlotStackBySlot[slot.id] ?? 0, totalPanels - 1);
      const hasPrev = stackIndex > 0;
      const hasNext = stackIndex < totalPanels - 1;

      return (
        <div
          className="missions-slot-stack"
          data-active={isActiveSlot ? 'true' : 'false'}
          data-has-prev={hasPrev ? 'true' : undefined}
          data-has-next={hasNext ? 'true' : undefined}
          onWheel={isActiveSlot ? (event) => handleSlotStackWheel(slot.id, totalPanels, event) : undefined}
        >
          <div
            className="missions-slot-stack__inner"
            style={{ transform: `translateY(${stackIndex * -100}%)` }}
          >
            <div className="missions-slot-stack__panel missions-slot-stack__panel--main">{card}</div>
            <div className="missions-slot-stack__panel missions-slot-stack__panel--boss">{renderBossCard()}</div>
          </div>
          <div className="missions-slot-stack__controls" aria-hidden={!isActiveSlot}>
            <button
              type="button"
              className="missions-slot-stack__control"
              onClick={(event) => {
                event.stopPropagation();
                handleSlotStackStep(slot.id, -1, totalPanels);
              }}
              disabled={!hasPrev}
              aria-label="Ver misión principal"
            >
              ↑
            </button>
            <span className="missions-slot-stack__counter">{stackIndex + 1} / {totalPanels}</span>
            <button
              type="button"
              className="missions-slot-stack__control"
              onClick={(event) => {
                event.stopPropagation();
                handleSlotStackStep(slot.id, 1, totalPanels);
              }}
              disabled={!hasNext}
              aria-label="Ver misión del boss"
            >
              ↓
            </button>
          </div>
        </div>
      );
    }

    return card;
  };

  if (status === 'loading' || status === 'idle') {
    return (
      <div className="missions-board" data-reduced-motion={prefersReducedMotion ? 'true' : 'false'}>
        <div className="missions-board__background" aria-hidden="true" />
        <PetalField disabled={prefersReducedMotion} />
        <div className="missions-board__content">
          <Card title="Misiones v2" subtitle="Cargando tablero" className="missions-card" bodyClassName="gap-6">
            <div className="missions-skeleton" />
            <div className="missions-skeleton missions-skeleton--thin" />
            <div className="missions-skeleton missions-skeleton--thin" />
          </Card>
        </div>
      </div>
    );
  }

  if (status === 'error' || !board) {
    return (
      <div className="missions-board" data-reduced-motion={prefersReducedMotion ? 'true' : 'false'}>
        <div className="missions-board__background" aria-hidden="true" />
        <PetalField disabled={prefersReducedMotion} />
        <div className="missions-board__content space-y-4">
          <ToastBanner tone="error" message="No pudimos cargar Misiones v2. Recargá la página para reintentar." />
          {error && (
            <pre className="missions-error-log">{String(error)}</pre>
          )}
          <button
            type="button"
            onClick={reload}
            className="missions-action-btn missions-action-btn--retry"
          >
            Reintentar
          </button>
        </div>
      </div>
    );
  }

  const activeMarketCard = marketCards[activeMarketIndex] ?? null;
  const activeSlotCard = orderedSlots[activeSlotIndex] ?? null;

  return (
    <div className="missions-board" data-reduced-motion={prefersReducedMotion ? 'true' : 'false'}>
      <div className="missions-board__background" aria-hidden="true" />
      <PetalField disabled={prefersReducedMotion} />
      <div className="missions-board__content">
        {board.communications.length > 0 && (
          <div className="space-y-3">
            {board.communications.map((comm) => (
              <ToastBanner
                key={comm.id}
                tone={comm.type === 'daily' ? 'success' : 'info'}
                message={comm.message}
              />
            ))}
          </div>
        )}

        {showHeartbeatToast && (
          <ToastBanner
            key={heartbeatToastKey ?? 'missions-heartbeat-toast'}
            tone="success"
            message="Latido registrado"
            className="missions-toast missions-toast--heartbeat"
          />
        )}

        {actionError && <ToastBanner tone="error" message={actionError} />}

        <div
          className="missions-view-toggle"
          role="tablist"
          aria-label="Secciones del tablero de misiones"
        >
          <button
            type="button"
            role="tab"
            id="missions-v2-tab-active"
            aria-selected={viewMode === 'active'}
            aria-controls="missions-v2-panel-active"
            className={classNames(
              'missions-view-toggle__chip',
              viewMode === 'active' && 'missions-view-toggle__chip--active',
            )}
            onClick={() => updateViewMode('active')}
          >
            Misiones activas
          </button>
          <button
            type="button"
            role="tab"
            id="missions-v2-tab-market"
            aria-selected={viewMode === 'market'}
            aria-controls="missions-v2-panel-market"
            className={classNames(
              'missions-view-toggle__chip',
              viewMode === 'market' && 'missions-view-toggle__chip--active',
            )}
            onClick={() => updateViewMode('market')}
          >
            Market de misiones
          </button>
        </div>

        <div
          id="missions-v2-panel-active"
          role="tabpanel"
          aria-labelledby="missions-v2-tab-active"
          hidden={viewMode !== 'active'}
          className="missions-board__panel"
        >
          <div className="missions-active-carousel">
            <div className="missions-active-carousel__controls">
              <p className="missions-active-carousel__hint">
                Deslizá para navegar tus slots activos.
              </p>
              <div className="missions-active-carousel__buttons">
                <button
                  type="button"
                  className="missions-active-carousel__button"
                  onClick={() => handleSlotCarouselStep('prev')}
                  aria-label="Ver slot anterior"
                  disabled={orderedSlots.length === 0}
                >
                  ←
                </button>
                <button
                  type="button"
                  className="missions-active-carousel__button"
                  onClick={() => handleSlotCarouselStep('next')}
                  aria-label="Ver siguiente slot"
                  disabled={orderedSlots.length === 0}
                >
                  →
                </button>
              </div>
            </div>

            {orderedSlots.length === 0 ? (
              <div className="missions-active-carousel__empty">
                <p className="missions-active-carousel__empty-title">Sin misiones activas</p>
                <p className="missions-active-carousel__empty-copy">
                  Activá una propuesta desde el market para ver tu progreso acá.
                </p>
              </div>
            ) : (
              <>
                <div
                  className="missions-active-carousel__track"
                  ref={slotCarouselRef}
                  role="listbox"
                  aria-label="Slots de misiones activas"
                  style={slotCarouselStyle}
                >
                  {orderedSlots.map((slot, index) => {
                    const isActiveCard = index === activeSlotIndex;
                    const totalSlots = orderedSlots.length;
                    let relativeOffset = index - activeSlotIndex;
                    if (totalSlots > 1) {
                      const half = totalSlots / 2;
                      if (relativeOffset > half) {
                        relativeOffset -= totalSlots;
                      } else if (relativeOffset < -half) {
                        relativeOffset += totalSlots;
                      }
                    }
                    const maxVisibleOffset = Math.min(2, Math.max(totalSlots - 1, 1));
                    const limitedOffset = Math.max(
                      Math.min(relativeOffset, maxVisibleOffset),
                      -maxVisibleOffset,
                    );
                    const angle = (Math.PI / 8) * limitedOffset;
                    const depth = Math.cos(angle);
                    const translateX = Math.sin(angle) * 34;
                    const translateY = (1 - depth) * 60;
                    const distance = Math.abs(limitedOffset);
                    const scale = Math.max(0.72, 1 - 0.18 * distance);
                    const opacity = Math.max(0.4, 1 - 0.45 * distance);
                    const rotate = Math.sin(angle) * -4.5;
                    const zIndex = Math.round((depth + 1) * 40) + (isActiveCard ? 80 : 0);
                    const itemStyle: CSSProperties = prefersReducedMotion
                      ? {
                          transform: 'none',
                          opacity: 1,
                          zIndex: isActiveCard ? 2 : 1,
                        }
                      : {
                          transform: `translate(-50%, -50%) translateX(${translateX}%) translateY(${translateY}px) scale(${scale}) rotate(${rotate}deg)`,
                          opacity,
                          zIndex,
                        };

                    return (
                      <div
                        key={slot.id}
                        className="missions-active-carousel__item"
                        data-slot-carousel-index={index}
                        data-active={isActiveCard ? 'true' : 'false'}
                        style={itemStyle}
                        role="option"
                        aria-selected={isActiveCard}
                        tabIndex={isActiveCard ? 0 : -1}
                        onClick={() => handleSlotCardSelect(index)}
                        onKeyDown={(event) => handleSlotCardKeyDown(event, slot.id, index)}
                      >
                        <div
                          className="missions-active-carousel__card"
                          ref={registerSlotRef(slot.id)}
                        >
                          {renderSlotCard(slot)}
                        </div>
                      </div>
                    );
                  })}
                </div>
                {activeSlotCard && (
                  <div className="missions-active-carousel__status" aria-live="polite">
                    <span className="missions-active-carousel__status-slot">
                      {SLOT_DETAILS[activeSlotCard.slot].emoji}{' '}
                      {SLOT_DETAILS[activeSlotCard.slot].label}
                    </span>
                    <span className="missions-active-carousel__status-count">
                      {activeSlotIndex + 1} / {orderedSlots.length}
                    </span>
                  </div>
                )}
              </>
            )}
          </div>
        </div>

        <div
          id="missions-v2-panel-market"
          role="tabpanel"
          aria-labelledby="missions-v2-tab-market"
          hidden={viewMode !== 'market'}
          className="missions-board__panel"
        >
          <div className="missions-market-view">
            <header className="missions-market-view__intro">
              <h3 className="missions-market-view__title">Market de misiones</h3>
              <p className="missions-market-view__subtitle">
                Deslizá, elegí y activá tu próxima propuesta
              </p>
            </header>
            <div className="missions-market-carousel">
              <div className="missions-market-carousel__controls">
                <p className="missions-market-carousel__hint">
                  Deslizá las cartas para ver propuestas disponibles por slot.
                </p>
                <div className="missions-market-carousel__buttons">
                  <button
                    type="button"
                    className="missions-market-carousel__button"
                    onClick={() => handleCarouselStep('prev')}
                    aria-label="Ver propuesta anterior"
                    disabled={marketCards.length === 0}
                  >
                    ←
                  </button>
                  <button
                    type="button"
                    className="missions-market-carousel__button"
                    onClick={() => handleCarouselStep('next')}
                    aria-label="Ver propuesta siguiente"
                    disabled={marketCards.length === 0}
                  >
                    →
                  </button>
                </div>
              </div>

              {marketCards.length === 0 ? (
                <div className="missions-market-carousel__empty">
                  <p className="missions-market-carousel__empty-title">Sin propuestas disponibles</p>
                  <p className="missions-market-carousel__empty-copy">
                    Liberá un slot activo para que aparezcan nuevas cartas en el market.
                  </p>
                </div>
              ) : (
                <>
                  <div
                    className="missions-market-carousel__track"
                    ref={carouselRef}
                    role="listbox"
                    aria-label="Marketplace de misiones disponibles"
                  >
                    {marketCards.map((item, index) => {
                      const { slot, proposals, key: cardKey } = item;
                      const details = SLOT_DETAILS[slot];
                      const rarity = getMarketRarity(slot);
                      const slotState = board.slots.find((slotEntry) => slotEntry.slot === slot);
                      const canActivate = Boolean(slotState && !slotState.mission && slotState.state === 'idle');
                      const isFlipped = Boolean(flippedMarketCards[cardKey]);
                      const isActiveCard = index === activeMarketIndex;
                      const coverSrc = getMissionArt(slot, normalizedGameMode);
                      const activeProposalIndex = activeMarketProposalBySlot[slot] ?? 0;
                      const activeProposal = proposals[activeProposalIndex] ?? null;
                      const hasMultipleProposals = proposals.length > 1;
                      const hasPrevProposal = hasMultipleProposals && activeProposalIndex > 0;
                      const hasNextProposal =
                        hasMultipleProposals && activeProposalIndex < proposals.length - 1;
                      const proposalRevision = marketProposalRevisionBySlot[slot] ?? 0;
                      const transitionDirection = marketProposalTransitionBySlot[slot];
<<<<<<< HEAD
=======
                      const activeObjectives = activeProposal
                        ? activeProposal.objectives.length > 0
                          ? activeProposal.objectives
                          : [activeProposal.objective]
                        : [];
                      const activeMetadataEntries = activeProposal
                        ? extractProposalMetadata(activeProposal)
                        : [];
                      const isProposalLocked = Boolean(activeProposal?.locked ?? activeProposal?.isActive);
>>>>>>> e436469c
                      const cardLabel = activeProposal
                        ? `${activeProposal.name}. ${activeProposal.summary}`
                        : `Sin propuestas disponibles para ${details.label}`;
                      const canActivateThisCard = canActivate && isActiveCard && !isProposalLocked;
                      const totalCards = marketCards.length;
                      let relativeOffset = index - activeMarketIndex;
                      if (totalCards > 1) {
                        const half = totalCards / 2;
                        if (relativeOffset > half) {
                          relativeOffset -= totalCards;
                        } else if (relativeOffset < -half) {
                          relativeOffset += totalCards;
                        }
                      }
                      const maxVisibleOffset = Math.min(2, Math.max(totalCards - 1, 1));
                      const limitedOffset = Math.max(
                        Math.min(relativeOffset, maxVisibleOffset),
                        -maxVisibleOffset,
                      );
                      const angle = (Math.PI / 8) * limitedOffset;
                      const depth = Math.cos(angle);
                      const translateX = Math.sin(angle) * 34;
                      const translateY = (1 - depth) * 60;
                      const scale = 0.82 + 0.14 * depth;
                      const opacity = 0.5 + 0.5 * depth;
                      const rotate = Math.sin(angle) * -4.5;
                      const zIndex = Math.round((depth + 1) * 40) + (isActiveCard ? 80 : 0);
                      const itemStyle: CSSProperties = prefersReducedMotion
                        ? {
                            transform: 'none',
                            opacity: 1,
                            zIndex: isActiveCard ? 2 : 1,
                          }
                        : {
                            transform: `translate(-50%, -50%) translateX(${translateX}%) translateY(${translateY}px) scale(${scale}) rotate(${rotate}deg)`,
                            opacity,
                            zIndex,
                          };

                      return (
                        <div
                          key={cardKey}
                          className="missions-market-carousel__item"
                          data-carousel-index={index}
                          data-active={isActiveCard ? 'true' : 'false'}
                          style={itemStyle}
                        >
                          <article
                            className="missions-market-card"
                            data-rarity={rarity}
                            data-flipped={isFlipped}
                            data-active={isActiveCard ? 'true' : 'false'}
                            role="option"
                            aria-selected={isActiveCard}
                            aria-expanded={isFlipped}
                            tabIndex={isActiveCard ? 0 : -1}
                            aria-label={cardLabel}
                            style={{
                              '--market-card-aspect': marketCoverAspect[cardKey] ?? '3 / 4',
                            } as CSSProperties}
                            onClick={() => handleMarketCardToggle(slot, index)}
                            onKeyDown={(event) => handleMarketCardKeyDown(event, slot, index)}
                          >
                            <div className="missions-market-card__front" aria-hidden={isFlipped}>
                              <span className="missions-market-card__slot-chip" data-slot={slot}>
                                {details.label}
                              </span>
                              <img
                                src={coverSrc}
                                alt={`Carta de ${details.label}`}
                                className="missions-market-card__cover"
                                draggable={false}
                                loading="lazy"
                                onLoad={(event) => handleMarketCoverLoad(slot, event)}
                              />
                            </div>
                            <div className="missions-market-card__back" aria-hidden={!isFlipped}>
                              <div className="missions-market-card__details">
                                <header className="flex items-start justify-between gap-2">
                                  <p className="text-xs uppercase tracking-[0.18em] text-slate-400">
                                    {details.label}
                                  </p>
                                  <span className="missions-market-card__icon" aria-hidden="true">
                                    {details.emoji}
                                  </span>
                                </header>
                                <div
                                  className="missions-market-card__stack"
                                  role="group"
                                  aria-label={`Propuestas para ${details.label}`}
                                  data-has-prev={hasPrevProposal ? 'true' : undefined}
                                  data-has-next={hasNextProposal ? 'true' : undefined}
                                  data-transition={transitionDirection ?? undefined}
                                  onClick={(event) => event.stopPropagation()}
                                  onScroll={(event) => handleMarketStackScroll(slot, event)}
                                  ref={(node) => {
                                    marketStackRefs.current[slot] = node;
                                  }}
                                >
<<<<<<< HEAD
                                  {proposals.length === 0 ? (
=======
                                  {activeProposal ? (
                                    <article
                                      key={`${slot}-${activeProposal.id}-${proposalRevision}`}
                                      className="missions-market-card__proposal"
                                      data-active="true"
                                      data-locked={isProposalLocked ? 'true' : undefined}
                                      role="group"
                                    >
                                      <header className="missions-market-card__proposal-header">
                                        <span className="missions-market-card__proposal-index">
                                          #{activeProposalIndex + 1}
                                        </span>
                                        <div className="missions-market-card__proposal-heading">
                                          <h5>{activeProposal.name}</h5>
                                          {isProposalLocked ? (
                                            <span className="missions-market-card__proposal-badge">
                                              En progreso
                                            </span>
                                          ) : null}
                                        </div>
                                      </header>
                                      <p className="missions-market-card__proposal-summary">
                                        {activeProposal.summary}
                                      </p>
                                      <div className="missions-market-card__key-stats">
                                        <div className="missions-market-card__stat missions-market-card__stat--highlight">
                                          <p className="missions-market-card__stat-label">Recompensa</p>
                                          <p className="missions-market-card__stat-value">
                                            {activeRewardPreview ?? '—'}
                                          </p>
                                        </div>
                                        <div className="missions-market-card__stat">
                                          <p className="missions-market-card__stat-label">Dificultad</p>
                                          <p className="missions-market-card__stat-value">
                                            {activeProposal?.difficulty ?? '—'}
                                          </p>
                                        </div>
                                      </div>
                                      {activeProposal.tags.length > 0 && (
                                        <div className="missions-market-card__tags">
                                          {activeProposal.tags.map((tag) => (
                                            <span key={`${activeProposal.id}-tag-${tag}`}>{tag}</span>
                                          ))}
                                        </div>
                                      )}
                                      <ul className="missions-market-card__requirements">
                                        {activeObjectives.map((itemLabel) => (
                                          <li key={`${activeProposal.id}-objective-${itemLabel}`}>{itemLabel}</li>
                                        ))}
                                      </ul>
                                      {activeMetadataEntries.length > 0 && (
                                        <ul className="missions-market-card__meta">
                                          {activeMetadataEntries.map((entryLabel) => (
                                            <li key={`${activeProposal.id}-meta-${entryLabel}`}>{entryLabel}</li>
                                          ))}
                                        </ul>
                                      )}
                                      <button
                                        type="button"
                                        className="missions-market-card__cta"
                                        disabled={!canActivateThisCard}
                                        onClick={(event) => {
                                          event.stopPropagation();
                                          if (canActivateThisCard) {
                                            handleActivateProposal(slot, activeProposal);
                                          }
                                        }}
                                      >
                                        {isProposalLocked
                                          ? 'Misión en progreso'
                                          : `Activar en slot ${details.label}`}
                                      </button>
                                    </article>
                                  ) : (
>>>>>>> e436469c
                                    <div className="missions-market-card__proposal missions-market-card__proposal--empty">
                                      <p>Sin propuestas disponibles. Volvé pronto.</p>
                                    </div>
                                  ) : (
                                    proposals.map((proposal, proposalIndex) => {
                                      const rewardPreview = formatProposalReward(proposal);
                                      const objectives =
                                        proposal.objectives.length > 0
                                          ? proposal.objectives
                                          : [proposal.objective];
                                      const metadataEntries = extractProposalMetadata(proposal);
                                      const isActiveProposal = proposalIndex === activeProposalIndex;
                                      const proposalKey = `${slot}-${proposal.id}-${
                                        isActiveProposal ? proposalRevision : 'static'
                                      }`;
                                      const canActivateThisProposal =
                                        canActivateThisCard && isActiveProposal;

                                      return (
                                        <article
                                          key={proposalKey}
                                          className="missions-market-card__proposal"
                                          data-active={isActiveProposal ? 'true' : 'false'}
                                          role="group"
                                        >
                                          <header className="missions-market-card__proposal-header">
                                            <span className="missions-market-card__proposal-index">
                                              #{proposalIndex + 1}
                                            </span>
                                            <div className="missions-market-card__proposal-heading">
                                              <h5>{proposal.name}</h5>
                                            </div>
                                          </header>
                                          <p className="missions-market-card__proposal-summary">
                                            {proposal.summary}
                                          </p>
                                          <div className="missions-market-card__key-stats">
                                            <div className="missions-market-card__stat missions-market-card__stat--highlight">
                                              <p className="missions-market-card__stat-label">Recompensa</p>
                                              <p className="missions-market-card__stat-value">
                                                {rewardPreview ?? '—'}
                                              </p>
                                            </div>
                                            <div className="missions-market-card__stat">
                                              <p className="missions-market-card__stat-label">Dificultad</p>
                                              <p className="missions-market-card__stat-value">
                                                {proposal.difficulty ?? '—'}
                                              </p>
                                            </div>
                                          </div>
                                          {proposal.tags.length > 0 && (
                                            <div className="missions-market-card__tags">
                                              {proposal.tags.map((tag) => (
                                                <span key={`${proposal.id}-tag-${tag}`}>{tag}</span>
                                              ))}
                                            </div>
                                          )}
                                          <ul className="missions-market-card__requirements">
                                            {objectives.map((itemLabel) => (
                                              <li key={`${proposal.id}-objective-${itemLabel}`}>
                                                {itemLabel}
                                              </li>
                                            ))}
                                          </ul>
                                          {metadataEntries.length > 0 && (
                                            <ul className="missions-market-card__meta">
                                              {metadataEntries.map((entryLabel) => (
                                                <li key={`${proposal.id}-meta-${entryLabel}`}>
                                                  {entryLabel}
                                                </li>
                                              ))}
                                            </ul>
                                          )}
                                          <button
                                            type="button"
                                            className="missions-market-card__cta"
                                            disabled={!canActivateThisProposal}
                                            onClick={(event) => {
                                              event.stopPropagation();
                                              if (canActivateThisProposal) {
                                                handleActivateProposal(slot, proposal);
                                              }
                                            }}
                                          >
                                            Activar en slot {details.label}
                                          </button>
                                        </article>
                                      );
                                    })
                                  )}
                                </div>
                              </div>
                            </div>
                          </article>
                        </div>
                      );
                    })}
                  </div>
                  {activeMarketCard && (
                    <div className="missions-market-carousel__status" aria-live="polite">
                      <span className="missions-market-carousel__status-slot">
                        {SLOT_DETAILS[activeMarketCard.slot].emoji}{' '}
                        {SLOT_DETAILS[activeMarketCard.slot].label}
                      </span>
                      <span className="missions-market-carousel__status-count">
                        {activeMarketIndex + 1} / {marketCards.length}
                      </span>
                    </div>
                  )}
                </>
              )}
            </div>
          </div>
        </div>
      </div>

      {claimModal ? (
        <ClaimModal
          state={claimModal}
          onClose={() => setClaimModal(null)}
          prefersReducedMotion={prefersReducedMotion}
        />
      ) : null}
    </div>
  );
}<|MERGE_RESOLUTION|>--- conflicted
+++ resolved
@@ -2665,8 +2665,6 @@
                         hasMultipleProposals && activeProposalIndex < proposals.length - 1;
                       const proposalRevision = marketProposalRevisionBySlot[slot] ?? 0;
                       const transitionDirection = marketProposalTransitionBySlot[slot];
-<<<<<<< HEAD
-=======
                       const activeObjectives = activeProposal
                         ? activeProposal.objectives.length > 0
                           ? activeProposal.objectives
@@ -2676,7 +2674,6 @@
                         ? extractProposalMetadata(activeProposal)
                         : [];
                       const isProposalLocked = Boolean(activeProposal?.locked ?? activeProposal?.isActive);
->>>>>>> e436469c
                       const cardLabel = activeProposal
                         ? `${activeProposal.name}. ${activeProposal.summary}`
                         : `Sin propuestas disponibles para ${details.label}`;
@@ -2776,9 +2773,6 @@
                                     marketStackRefs.current[slot] = node;
                                   }}
                                 >
-<<<<<<< HEAD
-                                  {proposals.length === 0 ? (
-=======
                                   {activeProposal ? (
                                     <article
                                       key={`${slot}-${activeProposal.id}-${proposalRevision}`}
@@ -2853,7 +2847,6 @@
                                       </button>
                                     </article>
                                   ) : (
->>>>>>> e436469c
                                     <div className="missions-market-card__proposal missions-market-card__proposal--empty">
                                       <p>Sin propuestas disponibles. Volvé pronto.</p>
                                     </div>
