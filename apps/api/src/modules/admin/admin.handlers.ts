--- conflicted
+++ resolved
@@ -9,13 +9,7 @@
   tasksQuerySchema,
   taskStatsQuerySchema,
   updateTaskBodySchema,
-<<<<<<< HEAD
-  taskgenTraceUserQuerySchema,
-  taskgenTraceCorrelationParamSchema,
-  taskgenTraceGlobalQuerySchema,
-=======
   taskgenJobsQuerySchema,
->>>>>>> 9f9cedfa
   taskgenForceRunBodySchema,
 } from './admin.schemas.js';
 import {
@@ -110,35 +104,6 @@
   res.json({ ok: true });
 });
 
-<<<<<<< HEAD
-export const getTaskgenTraceForUser = asyncHandler(async (req: Request, res: Response) => {
-  const query = taskgenTraceUserQuerySchema.parse(req.query);
-  const events = getTaskgenEventsByUser(query.user_id);
-  res.json({ events });
-});
-
-export const getTaskgenTraceByCorrelation = asyncHandler(async (req: Request, res: Response) => {
-  const { id } = taskgenTraceCorrelationParamSchema.parse(req.params);
-  const events = getTaskgenEventsByCorrelation(id);
-  res.json({ events });
-});
-
-export const getTaskgenTraceGlobal = asyncHandler(async (req: Request, res: Response) => {
-  const query = taskgenTraceGlobalQuerySchema.parse(req.query);
-  const events = getTaskgenEventsGlobal(query.limit);
-  res.json({ events });
-});
-
-export const postTaskgenForceRun = asyncHandler(async (req: Request, res: Response) => {
-  const body = taskgenForceRunBodySchema.parse(req.body);
-  const correlationId = triggerTaskGenerationForUser({
-    userId: body.user_id,
-    mode: body.mode,
-    origin: 'admin:force-run',
-    metadata: { requestedMode: body.mode ?? null },
-  });
-  res.json({ ok: true, correlation_id: correlationId });
-=======
 export const getTaskgenJobs = asyncHandler(async (req: Request, res: Response) => {
   const query = taskgenJobsQuerySchema.parse(req.query);
   const result = await listTaskgenJobs(query);
@@ -167,5 +132,4 @@
   const body = taskgenForceRunBodySchema.parse(req.body);
   const result = await forceRunTaskgenForUser(body);
   res.json(result);
->>>>>>> 9f9cedfa
 });