import { z } from 'zod';

const paginationSchema = z.object({
  page: z.coerce.number().int().min(1).default(1),
  pageSize: z.coerce.number().int().min(1).max(100).default(20),
});

export const listUsersQuerySchema = paginationSchema.extend({
  query: z
    .string()
    .trim()
    .min(1)
    .max(100)
    .optional(),
});

export const insightQuerySchema = z.object({
  from: z.string().datetime().optional(),
  to: z.string().datetime().optional(),
});

const logFiltersSchema = z.object({
  from: z.string().datetime().optional(),
  to: z.string().datetime().optional(),
  pillar: z.string().trim().min(1).max(100).optional(),
  trait: z.string().trim().min(1).max(100).optional(),
  difficulty: z.string().trim().min(1).max(100).optional(),
  q: z.string().trim().min(1).max(200).optional(),
  sort: z
    .string()
    .regex(/^[a-zA-Z0-9_]+:(asc|desc)$/)
    .optional(),
});

export const logsQuerySchema = paginationSchema.merge(logFiltersSchema);

export const tasksQuerySchema = z.object({
  pillar: z.string().trim().min(1).max(100).optional(),
  trait: z.string().trim().min(1).max(100).optional(),
  q: z.string().trim().min(1).max(200).optional(),
});

export const taskStatsQuerySchema = logFiltersSchema.omit({ sort: true }).extend({});

export const updateTaskBodySchema = z
  .object({
    weeklyTarget: z.number().int().min(0).max(10_000).optional(),
    archived: z.boolean().optional(),
    notes: z.string().trim().max(5_000).optional(),
  })
  .refine((value) => Object.keys(value).length > 0, {
    message: 'At least one property must be provided',
  });

<<<<<<< HEAD
export const taskgenTraceUserQuerySchema = z.object({
  user_id: z.string().uuid({ message: 'Invalid user id' }),
});

export const taskgenTraceCorrelationParamSchema = z.object({
  id: z.string().uuid({ message: 'Invalid correlation id' }),
});

export const taskgenTraceGlobalQuerySchema = z.object({
  limit: z.coerce.number().int().min(1).max(500).default(100),
});

export const taskgenForceRunBodySchema = z.object({
  user_id: z.string().uuid({ message: 'Invalid user id' }),
  mode: z
    .string()
    .trim()
    .regex(/^(low|chill|flow|evolve)$/i, { message: 'Invalid mode' })
    .optional(),
=======
const upperTrimmed = z
  .string()
  .trim()
  .min(1)
  .max(50)
  .transform((value) => value.toUpperCase());

export const taskgenJobsQuerySchema = z.object({
  status: upperTrimmed.optional(),
  mode: upperTrimmed.optional(),
  user: z.string().trim().min(1).max(200).optional(),
  from: z.string().datetime().optional(),
  to: z.string().datetime().optional(),
  limit: z.coerce.number().int().min(1).max(1_000).default(50),
});

export const taskgenForceRunBodySchema = z.object({
  userId: z.string().uuid({ message: 'Invalid user id' }),
  mode: z
    .string()
    .trim()
    .min(1)
    .max(50)
    .optional()
    .transform((value) => (value ? value.toLowerCase() : undefined)),
>>>>>>> 9f9cedfa
});

export type ListUsersQuery = z.infer<typeof listUsersQuerySchema>;
export type LogsQuery = z.infer<typeof logsQuerySchema>;
export type InsightQuery = z.infer<typeof insightQuerySchema>;
export type TasksQuery = z.infer<typeof tasksQuerySchema>;
export type TaskStatsQuery = z.infer<typeof taskStatsQuerySchema>;
export type UpdateTaskBody = z.infer<typeof updateTaskBodySchema>;
<<<<<<< HEAD
export type TaskgenTraceUserQuery = z.infer<typeof taskgenTraceUserQuerySchema>;
export type TaskgenTraceGlobalQuery = z.infer<typeof taskgenTraceGlobalQuerySchema>;
=======
export type TaskgenJobsQuery = z.infer<typeof taskgenJobsQuerySchema>;
>>>>>>> 9f9cedfa
export type TaskgenForceRunBody = z.infer<typeof taskgenForceRunBodySchema>;<|MERGE_RESOLUTION|>--- conflicted
+++ resolved
@@ -52,27 +52,6 @@
     message: 'At least one property must be provided',
   });
 
-<<<<<<< HEAD
-export const taskgenTraceUserQuerySchema = z.object({
-  user_id: z.string().uuid({ message: 'Invalid user id' }),
-});
-
-export const taskgenTraceCorrelationParamSchema = z.object({
-  id: z.string().uuid({ message: 'Invalid correlation id' }),
-});
-
-export const taskgenTraceGlobalQuerySchema = z.object({
-  limit: z.coerce.number().int().min(1).max(500).default(100),
-});
-
-export const taskgenForceRunBodySchema = z.object({
-  user_id: z.string().uuid({ message: 'Invalid user id' }),
-  mode: z
-    .string()
-    .trim()
-    .regex(/^(low|chill|flow|evolve)$/i, { message: 'Invalid mode' })
-    .optional(),
-=======
 const upperTrimmed = z
   .string()
   .trim()
@@ -98,7 +77,6 @@
     .max(50)
     .optional()
     .transform((value) => (value ? value.toLowerCase() : undefined)),
->>>>>>> 9f9cedfa
 });
 
 export type ListUsersQuery = z.infer<typeof listUsersQuerySchema>;
@@ -107,10 +85,5 @@
 export type TasksQuery = z.infer<typeof tasksQuerySchema>;
 export type TaskStatsQuery = z.infer<typeof taskStatsQuerySchema>;
 export type UpdateTaskBody = z.infer<typeof updateTaskBodySchema>;
-<<<<<<< HEAD
-export type TaskgenTraceUserQuery = z.infer<typeof taskgenTraceUserQuerySchema>;
-export type TaskgenTraceGlobalQuery = z.infer<typeof taskgenTraceGlobalQuerySchema>;
-=======
 export type TaskgenJobsQuery = z.infer<typeof taskgenJobsQuerySchema>;
->>>>>>> 9f9cedfa
 export type TaskgenForceRunBody = z.infer<typeof taskgenForceRunBodySchema>;