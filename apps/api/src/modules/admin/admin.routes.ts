import { Router } from 'express';
import { authMiddleware } from '../../middlewares/auth-middleware.js';
import {
  exportAdminUserLogsCsv,
  forceRunTaskgenHandler,
  getAdminMe,
  getAdminUserInsights,
  getAdminUserLogs,
  getAdminUserTaskStats,
  getAdminUserTasks,
  getAdminUsers,
  getTaskgenJobLogsHandler,
  getTaskgenJobs,
  getTaskgenUserOverviewHandler,
  patchAdminUserTask,
<<<<<<< HEAD
  getTaskgenTraceForUser,
  getTaskgenTraceByCorrelation,
  getTaskgenTraceGlobal,
  postTaskgenForceRun,
=======
  retryTaskgenJobHandler,
>>>>>>> 9f9cedfa
} from './admin.handlers.js';
import { requireAdmin } from './admin.middleware.js';

const router = Router();
const adminRouter = Router();

adminRouter.get('/me', getAdminMe);
adminRouter.get('/users', getAdminUsers);
adminRouter.get('/taskgen/jobs', getTaskgenJobs);
adminRouter.get('/taskgen/jobs/:jobId/logs', getTaskgenJobLogsHandler);
adminRouter.post('/taskgen/jobs/:jobId/retry', retryTaskgenJobHandler);
adminRouter.post('/taskgen/force-run', forceRunTaskgenHandler);
adminRouter.get('/users/:userId/insights', getAdminUserInsights);
adminRouter.get('/users/:userId/logs', getAdminUserLogs);
adminRouter.get('/users/:userId/tasks', getAdminUserTasks);
adminRouter.get('/users/:userId/task-stats', getAdminUserTaskStats);
adminRouter.get('/users/:userId/taskgen/latest', getTaskgenUserOverviewHandler);
adminRouter.patch('/users/:userId/tasks/:taskId', patchAdminUserTask);
adminRouter.get('/users/:userId/logs.csv', exportAdminUserLogsCsv);
adminRouter.get('/taskgen/trace', getTaskgenTraceForUser);
adminRouter.get('/taskgen/trace/by-correlation/:id', getTaskgenTraceByCorrelation);
adminRouter.get('/taskgen/trace/global', getTaskgenTraceGlobal);
adminRouter.post('/taskgen/force-run', postTaskgenForceRun);

router.use('/admin', authMiddleware, requireAdmin, adminRouter);

export default router;<|MERGE_RESOLUTION|>--- conflicted
+++ resolved
@@ -13,14 +13,7 @@
   getTaskgenJobs,
   getTaskgenUserOverviewHandler,
   patchAdminUserTask,
-<<<<<<< HEAD
-  getTaskgenTraceForUser,
-  getTaskgenTraceByCorrelation,
-  getTaskgenTraceGlobal,
-  postTaskgenForceRun,
-=======
   retryTaskgenJobHandler,
->>>>>>> 9f9cedfa
 } from './admin.handlers.js';
 import { requireAdmin } from './admin.middleware.js';
 
