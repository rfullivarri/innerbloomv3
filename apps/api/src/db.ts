import { AsyncLocalStorage } from 'node:async_hooks';
import process from 'node:process';
import { Pool, type PoolClient, type QueryConfig, type QueryResult, type QueryResultRow } from 'pg';
import { drizzle } from 'drizzle-orm/node-postgres';

const databaseUrl = process.env.DATABASE_URL;
const dbDebugEnabled = process.env.DB_DEBUG === 'true';
const parsedPoolIdleTimeoutMs = Number.parseInt(process.env.DB_POOL_IDLE_MS ?? `${3 * 60 * 1000}`, 10);
const poolIdleTimeoutMs = Number.isFinite(parsedPoolIdleTimeoutMs) ? parsedPoolIdleTimeoutMs : 3 * 60 * 1000;

if (!databaseUrl) {
  throw new Error('DATABASE_URL is required to create a database pool');
}

const shouldUseSsl = databaseUrl.includes('sslmode=require');
const skipDbReady = process.env.SKIP_DB_READY === 'true';
const parsedConnectionTimeout = Number.parseInt(process.env.PG_CONNECTION_TIMEOUT_MS ?? '5000', 10);
const connectionTimeoutMillis = Number.isNaN(parsedConnectionTimeout) ? 5000 : parsedConnectionTimeout;

<<<<<<< HEAD
=======
export const pool = new Pool({
  connectionString: databaseUrl,
  connectionTimeoutMillis,
  ssl: shouldUseSsl
    ? {
        rejectUnauthorized: false,
      }
    : undefined,
});

>>>>>>> db61edcc
const dbContext = new AsyncLocalStorage<string>();

function getQueryText(query: string | QueryConfig): string {
  if (typeof query === 'string') {
    return query;
  }
  if (typeof query.text === 'string') {
    return query.text;
  }
  return '[unknown query text]';
}

function getDbContext(): string {
  return dbContext.getStore() ?? 'unknown';
}

export function runWithDbContext<T>(context: string, callback: () => T): T {
  if (!dbDebugEnabled) {
    return callback();
  }
  return dbContext.run(context, callback);
}

let activePool: Pool | null = null;
let dbInstance: ReturnType<typeof drizzle> | null = null;
let poolIdleTimer: NodeJS.Timeout | null = null;

function resetPoolIdleTimer(poolToWatch: Pool): void {
  if (!Number.isFinite(poolIdleTimeoutMs) || poolIdleTimeoutMs <= 0) {
    return;
  }

  if (poolIdleTimer) {
    clearTimeout(poolIdleTimer);
  }

  poolIdleTimer = setTimeout(async () => {
    if (activePool !== poolToWatch) {
      return;
    }

    if (dbDebugEnabled) {
      console.info('[db-debug] idle timeout reached, closing Postgres pool');
    }

    try {
      await poolToWatch.end();
    } catch (error) {
      console.error('Failed to close Postgres pool after idle timeout', error);
    } finally {
      if (activePool === poolToWatch) {
        activePool = null;
      }
      dbInstance = null;
      poolIdleTimer = null;
    }
  }, poolIdleTimeoutMs);

  poolIdleTimer.unref?.();
}

function createPool(): Pool {
  if (dbDebugEnabled) {
    const [textOrConfig, values] = args as unknown as [string | QueryConfig, readonly unknown[] | undefined];
    const text = getQueryText(textOrConfig as string | QueryConfig);
    const resolvedValues =
      Array.isArray(values) && values.length > 0
        ? values
        : (typeof textOrConfig === 'object' && Array.isArray((textOrConfig as QueryConfig).values)
            ? (textOrConfig as QueryConfig).values
            : undefined);
    const previewText = text.replace(/\s+/g, ' ').trim();
    console.info('[db-debug] query', {
      context: getDbContext(),
      text: previewText.length > 180 ? `${previewText.slice(0, 180)}…` : previewText,
      values: resolvedValues,
    });
  }

  const createdPool = new Pool({
    connectionString: databaseUrl,
    idleTimeoutMillis: poolIdleTimeoutMs,
    ssl: shouldUseSsl
      ? {
          rejectUnauthorized: false,
        }
      : undefined,
  });

  const originalConnect = createdPool.connect.bind(createdPool);

  createdPool.connect = (async (...args: Parameters<typeof originalConnect>) => {
    resetPoolIdleTimer(createdPool);
    return originalConnect(...args);
  }) as typeof createdPool.connect;

  const originalQuery = createdPool.query.bind(createdPool);

  createdPool.query = (async (...args: Parameters<typeof originalQuery>) => {
    resetPoolIdleTimer(createdPool);

    if (dbDebugEnabled) {
      const [textOrConfig, values] = args;
      const text = getQueryText(textOrConfig as string | QueryConfig);
      const resolvedValues =
        Array.isArray(values) && values.length > 0
          ? values
          : (typeof textOrConfig === 'object' && Array.isArray((textOrConfig as QueryConfig).values)
              ? (textOrConfig as QueryConfig).values
              : undefined);
      const previewText = text.replace(/\s+/g, ' ').trim();
      console.info('[db-debug] query', {
        context: getDbContext(),
        text: previewText.length > 180 ? `${previewText.slice(0, 180)}…` : previewText,
        values: resolvedValues,
      });
    }

    return originalQuery(...args);
  }) as typeof createdPool.query;

  createdPool.on('connect', (client: PoolClient) => {
    if (dbDebugEnabled) {
      console.info('[db-debug] new connection acquired', { context: getDbContext() });
    }
    client
      .query('SET SESSION CHARACTERISTICS AS TRANSACTION ISOLATION LEVEL READ COMMITTED')
      .catch((error: unknown) => {
        console.error('Failed to enforce READ COMMITTED isolation level', error);
      });
  });

  resetPoolIdleTimer(createdPool);

  return createdPool;
}

export function getPool(): Pool {
  if (!activePool) {
    activePool = createPool();
    dbInstance = drizzle(activePool);
  }

  return activePool;
}

export const poolProxy: Pool = new Proxy({} as Pool, {
  get(_target, propertyKey) {
    const currentPool = getPool();
    const value = currentPool[propertyKey as keyof Pool];

    if (typeof value === 'function') {
      return value.bind(currentPool);
    }

    return value;
  },
});

export { poolProxy as pool };

export function getDb(): ReturnType<typeof drizzle> {
  if (!dbInstance) {
    dbInstance = drizzle(getPool());
  }

  return dbInstance;
}

export const dbReady = skipDbReady
  ? Promise.resolve()
  : getPool()
      .query('select 1')
      .then(() => {
        console.log('Database connection established');
      })
      .catch((error: unknown) => {
        console.error('Database connection failed during startup', error);
        throw error;
      });

export async function withClient<T>(callback: (client: PoolClient) => Promise<T>): Promise<T> {
  const client = await getPool().connect();

  try {
    return await callback(client);
  } finally {
    client.release();
  }
}

export type DbQueryResult<T extends QueryResultRow = QueryResultRow> = QueryResult<T>;

export async function endPool(): Promise<void> {
  if (!activePool) {
    return;
  }

  const poolToClose = activePool;
  activePool = null;
  dbInstance = null;

  if (poolIdleTimer) {
    clearTimeout(poolIdleTimer);
    poolIdleTimer = null;
  }

  await poolToClose.end();
}

export const db: ReturnType<typeof drizzle> = new Proxy({} as ReturnType<typeof drizzle>, {
  get(_target, propertyKey) {
    const currentDb = getDb();
    const value = currentDb[propertyKey as keyof typeof currentDb];

    if (typeof value === 'function') {
      return value.bind(currentDb);
    }

    return value;
  },
});<|MERGE_RESOLUTION|>--- conflicted
+++ resolved
@@ -17,8 +17,6 @@
 const parsedConnectionTimeout = Number.parseInt(process.env.PG_CONNECTION_TIMEOUT_MS ?? '5000', 10);
 const connectionTimeoutMillis = Number.isNaN(parsedConnectionTimeout) ? 5000 : parsedConnectionTimeout;
 
-<<<<<<< HEAD
-=======
 export const pool = new Pool({
   connectionString: databaseUrl,
   connectionTimeoutMillis,
@@ -29,7 +27,6 @@
     : undefined,
 });
 
->>>>>>> db61edcc
 const dbContext = new AsyncLocalStorage<string>();
 
 function getQueryText(query: string | QueryConfig): string {
