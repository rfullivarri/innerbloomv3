--- conflicted
+++ resolved
@@ -78,9 +78,6 @@
 
 function createPool(): Pool {
   if (dbDebugEnabled) {
-<<<<<<< HEAD
-    console.info('[db-debug] Creating Postgres pool lazily (will auto-close on idle)');
-=======
     const [textOrConfig, values] = args as unknown as [string | QueryConfig, readonly unknown[] | undefined];
     const text = getQueryText(textOrConfig as string | QueryConfig);
     const resolvedValues =
@@ -95,7 +92,6 @@
       text: previewText.length > 180 ? `${previewText.slice(0, 180)}…` : previewText,
       values: resolvedValues,
     });
->>>>>>> 4324cb48
   }
 
   const createdPool = new Pool({
