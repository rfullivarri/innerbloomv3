--- conflicted
+++ resolved
@@ -201,10 +201,6 @@
   };
 }
 
-<<<<<<< HEAD
-function createBossState(): BossState {
-  const now = nowIso();
-=======
 async function persistState(userId: string, state: MissionsBoardState): Promise<void> {
   await saveMissionsV2State(userId, JSON.parse(JSON.stringify(state)) as MissionsBoardState);
 }
@@ -245,7 +241,6 @@
 }
 
 function hydrateState(raw: MissionsBoardState): MissionsBoardState {
->>>>>>> bd290b22
   return {
     phase: 1,
     shield: { current: BOSS_SHIELD_MAX, max: BOSS_SHIELD_MAX, updatedAt: now },
@@ -298,73 +293,8 @@
   return state;
 }
 
-<<<<<<< HEAD
-function hydrateState(raw: MissionsBoardState): MissionsBoardState {
-  const board: MissionsBoard = {
-    ...raw.board,
-    generatedAt: raw.board.generatedAt ?? nowIso(),
-    slots: raw.board.slots.map((slot) => ({
-      ...slot,
-      proposals: slot.proposals.map((proposal) => ({ ...proposal, tasks: proposal.tasks.map((task) => ({ ...task })) })),
-      selected: slot.selected
-        ? {
-            ...slot.selected,
-            mission: { ...slot.selected.mission, tasks: slot.selected.mission.tasks.map((task) => ({ ...task })) },
-            petals: {
-              total: slot.selected.petals.total,
-              remaining: slot.selected.petals.remaining,
-              lastEvaluatedAt: slot.selected.petals.lastEvaluatedAt ?? todayKey(),
-            },
-            heartbeatLog: [...slot.selected.heartbeatLog],
-          }
-        : null,
-    })),
-    boss: { ...raw.board.boss },
-  };
-
-  return {
-    board,
-    booster: {
-      multiplier: raw.booster?.multiplier ?? HUNT_BOOSTER_MULTIPLIER,
-      targetTaskId: raw.booster?.targetTaskId ?? null,
-      appliedKeys: [...(raw.booster?.appliedKeys ?? [])],
-      nextActivationDate: raw.booster?.nextActivationDate ?? null,
-    },
-    effects: (raw.effects ?? []).map((effect) => ({
-      ...effect,
-      payload: { ...effect.payload },
-    })),
-  };
-}
-
-async function persistState(userId: string, state: MissionsBoardState, update?: MissionBoardUpdate): Promise<void> {
-  if (update?.dirty) {
-    state.board.generatedAt = nowIso();
-  }
-  await saveMissionsV2State(userId, state);
-}
-
-function applyPetalEffects(state: MissionsBoardState, selection: MissionSelectionState, reference: Date): void {
-  const activeEffects = state.effects.filter((effect) => effect.type === 'amulet' && !effect.consumedAt);
-  const extraPetal = activeEffects.find((effect) => effect.payload?.kind === 'petal_extra');
-  if (extraPetal && selection.petals.total === DEFAULT_PETALS) {
-    selection.petals.total += 1;
-    selection.petals.remaining = Math.min(selection.petals.remaining + 1, selection.petals.total);
-    extraPetal.consumedAt = reference.toISOString();
-  }
-}
-
-function computeCooldownDate(base: Date, effects: MissionEffect[]): Date {
-  let cooldownUntil = addDays(base, COOLDOWN_DAYS);
-  const shortcut = effects.find((effect) => effect.payload?.kind === 'cooldown_shortcut' && !effect.consumedAt);
-  if (shortcut) {
-    cooldownUntil = addDays(base, Math.max(0, COOLDOWN_DAYS - 5));
-    shortcut.consumedAt = base.toISOString();
-  }
-=======
 function ensureProposals(state: MissionsBoardState, slotKey: MissionSlotKey, reason: string): MissionProposal[] {
   const slot = findSlot(state, slotKey);
->>>>>>> bd290b22
 
   const thaw = effects.find((effect) => effect.payload?.kind === 'cooldown_thaw' && !effect.consumedAt);
   if (thaw) {
@@ -953,11 +883,7 @@
 
   recordMissionsV2Event('missions_v2_progress_tick', {
     userId,
-<<<<<<< HEAD
-    data: { missionId, slot: 'hunt', action: 'link_daily', taskId: dailyTaskId },
-=======
     data: { slot: 'hunt', missionId, action: 'link_daily', taskId: dailyTaskId },
->>>>>>> bd290b22
   });
 
   await persistState(userId, state, { dirty: true });
@@ -981,10 +907,6 @@
     throw new Error('Mission is not the active Hunt for this user');
   }
 
-<<<<<<< HEAD
-  if (!state.board.boss.phase2.ready) {
-    throw new Error('Boss is not ready for phase 2');
-=======
   if (state.board.boss.phase2.proof) {
     return {
       boss_state: buildBossResponse(state.board.boss),
@@ -994,7 +916,6 @@
         items: huntSlot.selected.mission.reward.items ?? [],
       },
     };
->>>>>>> bd290b22
   }
 
   state.board.boss.phase2.ready = false;
@@ -1042,12 +963,8 @@
   }
 
   const selection = slot.selected;
-<<<<<<< HEAD
-  if (selection.status !== 'succeeded') {
-=======
 
   if (selection.status !== 'completed' && selection.status !== 'claimed') {
->>>>>>> bd290b22
     throw new Error('Mission is not ready to be claimed');
   }
 
@@ -1081,22 +998,6 @@
   xpTotalToday,
 }: HuntBoosterInput): Promise<HuntBoosterResult> {
   const state = await ensureBoardState(userId);
-<<<<<<< HEAD
-  const reference = new Date(date);
-  const huntSlot = state.board.slots.find((entry) => entry.slot === 'hunt');
-
-  if (!huntSlot?.selected || huntSlot.selected.status !== 'active') {
-    return { xp_delta: baseXpDelta, xp_total_today: xpTotalToday, boosterApplied: false, multiplier: 1 };
-  }
-
-  const nextActivation = state.booster.nextActivationDate;
-  const submissionKey = `${date}:${state.booster.targetTaskId ?? 'any'}`;
-
-  const boosterReady =
-    nextActivation === date &&
-    !state.booster.appliedKeys.includes(submissionKey) &&
-    (state.booster.targetTaskId === null || completedTaskIds.includes(state.booster.targetTaskId));
-=======
   const huntSlot = findSlot(state, 'hunt');
 
   const multiplier = state.booster.multiplier;
@@ -1130,38 +1031,16 @@
       multiplier,
     };
   }
->>>>>>> bd290b22
 
   if (!boosterReady) {
     return { xp_delta: baseXpDelta, xp_total_today: xpTotalToday, boosterApplied: false, multiplier: 1 };
   }
 
   const bonus = Math.round(baseXpDelta * (multiplier - 1));
-<<<<<<< HEAD
-  const fallback = Math.max(Math.round(huntSlot.selected.mission.reward.xp * 0.1), 10);
-  const appliedBonus = bonus > 0 ? bonus : fallback;
-
-  const updatedXpDelta = baseXpDelta + appliedBonus;
-  const updatedTotal = xpTotalToday + appliedBonus;
-
-  huntSlot.selected.progress.current = clamp(
-    huntSlot.selected.progress.current + 1,
-    0,
-    huntSlot.selected.progress.target,
-  );
-  huntSlot.selected.progress.updatedAt = reference.toISOString();
-  huntSlot.selected.updatedAt = huntSlot.selected.progress.updatedAt;
-
-  if (huntSlot.selected.progress.current >= huntSlot.selected.progress.target) {
-    huntSlot.selected.status = 'succeeded';
-    huntSlot.selected.completionAt = huntSlot.selected.updatedAt;
-  }
-=======
   const appliedBonus =
     Number.isFinite(bonus) && bonus > 0
       ? bonus
       : Math.max(Math.round(huntSlot.selected.mission.reward.xp * 0.1), 10);
->>>>>>> bd290b22
 
   if (state.board.boss.shield.current > 0 && state.board.boss.linkedDailyTaskId) {
     state.board.boss.shield.current = Math.max(0, state.board.boss.shield.current - 1);
@@ -1193,13 +1072,6 @@
     },
   });
 
-<<<<<<< HEAD
-  await persistState(userId, state, { dirty: true });
-
-  return {
-    xp_delta: updatedXpDelta,
-    xp_total_today: updatedTotal,
-=======
   if (state.board.boss.shield.current > 0) {
     state.board.boss.shield.current = Math.max(0, state.board.boss.shield.current - 1);
     state.board.boss.shield.updatedAt = progress.updatedAt;
@@ -1224,7 +1096,6 @@
   return {
     xp_delta: newXpDelta,
     xp_total_today: newXpTotal,
->>>>>>> bd290b22
     boosterApplied: true,
     multiplier,
   };
