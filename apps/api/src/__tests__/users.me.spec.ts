--- conflicted
+++ resolved
@@ -50,13 +50,10 @@
   beforeEach(() => {
     mockQuery.mockReset();
     mockVerifyToken.mockReset();
-<<<<<<< HEAD
     delete process.env.ALLOW_X_USER_ID_DEV;
     process.env.NODE_ENV = 'test';
-=======
     mockGetAuthService.mockClear();
     delete process.env.DEV_ALLOW_X_USER_ID;
->>>>>>> 3fa3b2be
   });
 
   afterEach(() => {
